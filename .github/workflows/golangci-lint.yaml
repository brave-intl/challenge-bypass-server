--- conflicted
+++ resolved
@@ -22,9 +22,5 @@
       - name: golangci-lint
         uses: golangci/golangci-lint-action@v3
         with:
-<<<<<<< HEAD
-          version: v1.46
-=======
           version: v1.49.0
->>>>>>> 4c0e5e03
           args: -v
package main

import (
	"context"
	"flag"
	"net/http"
	_ "net/http/pprof"
	"os"
	"strconv"

	"github.com/brave-intl/challenge-bypass-server/kafka"
	"github.com/brave-intl/challenge-bypass-server/server"
	raven "github.com/getsentry/raven-go"
	"github.com/rs/zerolog"
	"github.com/rs/zerolog/log"
	"github.com/sirupsen/logrus"
)

func main() {
	// Server setup
	var configFile string
	var err error

	serverCtx, logger := server.SetupLogger(context.Background())

	logger.WithFields(logrus.Fields{"prefix": "main"}).Info("Loading config")

	srv := *server.DefaultServer

	flag.StringVar(&configFile, "config", "", "local config file for development (overrides cli options)")
	flag.StringVar(&srv.DbConfigPath, "db_config", "", "path to the json file with database configuration")
	flag.IntVar(&srv.ListenPort, "p", 2416, "port to listen on")
	flag.Parse()

	if configFile != "" {
		srv, err = server.LoadConfigFile(configFile)
		if err != nil {
			logger.Panic(err)
			return
		}
	}

	if port := os.Getenv("PORT"); port != "" {
		if portNumber, err := strconv.Atoi(port); err == nil {
			srv.ListenPort = portNumber
		}
	}

	err = srv.InitDbConfig()
	if err != nil {
		logger.Panic(err)
	}

	// Initialize databases and cron tasks before the Kafka processors and server start
	srv.InitDb()
	srv.InitDynamo()
	srv.SetupCronTasks()

	logger.WithFields(logrus.Fields{"prefix": "main"}).Info("Starting server")

	// Initialize databases and cron tasks before the Kafka processors and server start
	srv.InitDb()
	srv.InitDynamo()
	srv.SetupCronTasks()

<<<<<<< HEAD
=======

>>>>>>> 35f039e4
	// add profiling flag to enable profiling routes
	if os.Getenv("PPROF_ENABLE") != "" {
		var addr = ":6061"
		if os.Getenv("PPROF_PORT") != "" {
			addr = os.Getenv("PPROF_PORT")
		}

		// pprof attaches routes to default serve mux
		// host:6061/debug/pprof/
		go func() {
			log.Error().Err(http.ListenAndServe(addr, http.DefaultServeMux))
		}()
	}

<<<<<<< HEAD
	if os.Getenv("KAFKA_ENABLED") != "false" {
		go func() {
			zeroLogger := zerolog.New(os.Stderr).With().Timestamp().Caller().Logger()
			if os.Getenv("ENV") != "production" {
				zerolog.SetGlobalLevel(zerolog.TraceLevel)
			}
			err = kafka.StartConsumers(&srv, &zeroLogger)

			if err != nil {
				zeroLogger.Error().Err(err).Msg("")
				return
			}
		}()
	}
=======
	go func() {
		zeroLogger := zerolog.New(os.Stderr).With().Timestamp().Caller().Logger()
		if os.Getenv("ENV") != "production" {
			zerolog.SetGlobalLevel(zerolog.TraceLevel)
		}
		err = kafka.StartConsumers(&srv, &zeroLogger)

		if err != nil {
			zeroLogger.Error().Err(err).Msg("")
			return
		}
	}()
>>>>>>> 35f039e4

	err = srv.ListenAndServe(serverCtx, logger)

	if err != nil {
		raven.CaptureErrorAndWait(err, nil)
		logger.Panic(err)
		return
	}
}<|MERGE_RESOLUTION|>--- conflicted
+++ resolved
@@ -63,10 +63,6 @@
 	srv.InitDynamo()
 	srv.SetupCronTasks()
 
-<<<<<<< HEAD
-=======
-
->>>>>>> 35f039e4
 	// add profiling flag to enable profiling routes
 	if os.Getenv("PPROF_ENABLE") != "" {
 		var addr = ":6061"
@@ -81,7 +77,6 @@
 		}()
 	}
 
-<<<<<<< HEAD
 	if os.Getenv("KAFKA_ENABLED") != "false" {
 		go func() {
 			zeroLogger := zerolog.New(os.Stderr).With().Timestamp().Caller().Logger()
@@ -96,20 +91,6 @@
 			}
 		}()
 	}
-=======
-	go func() {
-		zeroLogger := zerolog.New(os.Stderr).With().Timestamp().Caller().Logger()
-		if os.Getenv("ENV") != "production" {
-			zerolog.SetGlobalLevel(zerolog.TraceLevel)
-		}
-		err = kafka.StartConsumers(&srv, &zeroLogger)
-
-		if err != nil {
-			zeroLogger.Error().Err(err).Msg("")
-			return
-		}
-	}()
->>>>>>> 35f039e4
 
 	err = srv.ListenAndServe(serverCtx, logger)
 

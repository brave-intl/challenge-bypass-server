package main

import (
	"context"
	"flag"
	"net/http"
	_ "net/http/pprof"
	"os"
	"strconv"

	"github.com/brave-intl/challenge-bypass-server/server"
	raven "github.com/getsentry/raven-go"
	"github.com/rs/zerolog/log"
	"github.com/sirupsen/logrus"
)

func main() {
	// Server setup
	var configFile string
	var err error

	serverCtx, logger := server.SetupLogger(context.Background())

	logger.WithFields(logrus.Fields{"prefix": "main"}).Info("Loading config")

	srv := *server.DefaultServer

	flag.StringVar(&configFile, "config", "", "local config file for development (overrides cli options)")
	flag.StringVar(&srv.DbConfigPath, "db_config", "", "path to the json file with database configuration")
	flag.IntVar(&srv.ListenPort, "p", 2416, "port to listen on")
	flag.Parse()

	if configFile != "" {
		srv, err = server.LoadConfigFile(configFile)
		if err != nil {
			logger.Panic(err)
			return
		}
	}

	if port := os.Getenv("PORT"); port != "" {
		if portNumber, err := strconv.Atoi(port); err == nil {
			srv.ListenPort = portNumber
		}
	}

	err = srv.InitDbConfig()
	if err != nil {
		logger.Panic(err)
	}

	logger.WithFields(logrus.Fields{"prefix": "main"}).Info("Starting server")

<<<<<<< HEAD
=======
	// add profiling flag to enable profiling routes
	if os.Getenv("PPROF_ENABLE") != "" {
		var addr = ":6061"
		if os.Getenv("PPROF_PORT") != "" {
			addr = os.Getenv("PPROF_PORT")
		}

		// pprof attaches routes to default serve mux
		// host:6061/debug/pprof/
		go func() {
			log.Error().Err(http.ListenAndServe(addr, http.DefaultServeMux))
		}()
	}

>>>>>>> b1cf38dd
	srv.SetupCronTasks()

	err = srv.ListenAndServe(serverCtx, logger)

	if err != nil {
		raven.CaptureErrorAndWait(err, nil)
		logger.Panic(err)
		return
	}
}<|MERGE_RESOLUTION|>--- conflicted
+++ resolved
@@ -51,8 +51,6 @@
 
 	logger.WithFields(logrus.Fields{"prefix": "main"}).Info("Starting server")
 
-<<<<<<< HEAD
-=======
 	// add profiling flag to enable profiling routes
 	if os.Getenv("PPROF_ENABLE") != "" {
 		var addr = ":6061"
@@ -67,7 +65,6 @@
 		}()
 	}
 
->>>>>>> b1cf38dd
 	srv.SetupCronTasks()
 
 	err = srv.ListenAndServe(serverCtx, logger)

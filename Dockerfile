FROM rustlang/rust@sha256:5af55c68b21232886d8d9bd35563b8a2ac0f71952369fb71346a51b331acd0d4 as rust_builder
RUN rustup target add x86_64-unknown-linux-musl
RUN apt-get update && apt-get install -y musl-tools
RUN git clone https://github.com/brave-intl/challenge-bypass-ristretto-ffi /src
WORKDIR /src
RUN git checkout 1.0.0-pre.1
RUN cargo build --target=x86_64-unknown-linux-musl --features nightly

FROM golang:1.13.1 as go_builder
RUN apt-get update && apt-get install -y ca-certificates postgresql-client python-pip
RUN pip install awscli --upgrade
RUN go get -u github.com/golangci/golangci-lint/cmd/golangci-lint
RUN mkdir /src
WORKDIR /src
COPY go.mod .
COPY go.sum .
RUN go mod download
COPY --from=rust_builder /src/target/x86_64-unknown-linux-musl/debug/libchallenge_bypass_ristretto.a /usr/lib/
COPY . .
RUN go build --ldflags '-extldflags "-static"' -o challenge-bypass-server main.go
CMD ["/src/challenge-bypass-server"]

FROM alpine:3.6
<<<<<<< HEAD
RUN apk update && apk add ca-certificates && rm -rf /var/cache/apk/*
=======
RUN apt-get update && apt-get install -y ca-certificates
>>>>>>> 71d1a205
COPY --from=go_builder /src/challenge-bypass-server /bin/
COPY migrations /src/migrations
EXPOSE 2416
ENV DATABASE_URL=
ENV DBCONFIG="{}"
ENV MAX_DB_CONNECTION=100
ENV EXPIRATION_WINDOW=7
ENV RENEWAL_WINDOW=30
ENV DYNAMODB_ENDPOINT=
CMD ["/bin/challenge-bypass-server"]<|MERGE_RESOLUTION|>--- conflicted
+++ resolved
@@ -21,11 +21,7 @@
 CMD ["/src/challenge-bypass-server"]
 
 FROM alpine:3.6
-<<<<<<< HEAD
 RUN apk update && apk add ca-certificates && rm -rf /var/cache/apk/*
-=======
-RUN apt-get update && apt-get install -y ca-certificates
->>>>>>> 71d1a205
 COPY --from=go_builder /src/challenge-bypass-server /bin/
 COPY migrations /src/migrations
 EXPOSE 2416

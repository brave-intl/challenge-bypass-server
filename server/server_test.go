--- conflicted
+++ resolved
@@ -275,39 +275,8 @@
 	err = suite.srv.rotateIssuersV3()
 	suite.Require().NoError(err)
 
-<<<<<<< HEAD
-	issuerKey, err := suite.srv.GetLatestIssuer(issuer.IssuerType, issuer.IssuerCohort)
-	fmt.Println(err)
-
-	tokens := make([]*crypto.Token, 1)
-	token, err := crypto.RandomToken()
-	suite.Require().NoError(err, "Must be able to generate random token")
-
-	blindedToken := token.Blind()
-	suite.Require().NoError(err, "Must be able to blind token")
-
-	tokens[0] = token
-
-	var blindedTokensSlice = []*crypto.BlindedToken{
-		blindedToken,
-	}
-
-	// sign some tokens
-	signedTokens, DLEQProof, err := btd.ApproveTokens(blindedTokensSlice, issuerKey.Keys[1].SigningKey)
-	suite.Require().NoError(err)
-
-	unblindedTokens, err := DLEQProof.VerifyAndUnblind(tokens, blindedTokensSlice, signedTokens, issuerKey.Keys[1].SigningKey.PublicKey())
-	suite.Require().NoError(err)
-
-	msg := "test message"
-	preimageText, sigText := suite.prepareRedemption(unblindedTokens[0], msg)
-
-	server := httptest.NewServer(suite.handler)
-	defer server.Close()
-=======
 	myIssuer, err = suite.srv.GetLatestIssuer(issuer.IssuerType, issuer.IssuerCohort)
 	suite.Require().Equal(len(myIssuer.Keys), 3) // should be 3 now
->>>>>>> 537720b5
 
 	time.Sleep(1)
 

--- conflicted
+++ resolved
@@ -18,6 +18,7 @@
 	"github.com/jmoiron/sqlx"
 	"github.com/pressly/lg"
 	"github.com/prometheus/client_golang/prometheus"
+	"github.com/rs/zerolog"
 	"github.com/sirupsen/logrus"
 )
 
@@ -43,29 +44,15 @@
 	prometheus.MustRegister(createRedemptionDBDuration)
 	prometheus.MustRegister(fetchRedemptionDBDuration)
 }
-<<<<<<< HEAD
-
-type Server struct {
-	ListenPort   int            `json:"listen_port,omitempty"`
-	MaxTokens    int            `json:"max_tokens,omitempty"`
-	DbConfigPath string         `json:"db_config_path"`
-	Logger       *logrus.Logger `json:",omitempty"`
-	dynamo       *dynamodb.DynamoDB
-	dbConfig     DbConfig
-	db           *sqlx.DB
-
-=======
 
 type Server struct {
 	ListenPort   int    `json:"listen_port,omitempty"`
 	MaxTokens    int    `json:"max_tokens,omitempty"`
 	DbConfigPath string `json:"db_config_path"`
-	Logger		 *logrus.Logger `json:",omitempty"`
 	dynamo       *dynamodb.DynamoDB
 	dbConfig     DbConfig
 	db           *sqlx.DB
 
->>>>>>> 55ccb68a
 	caches map[string]CacheInterface
 }
 
@@ -132,10 +119,6 @@
 func SetupLogger(ctx context.Context) (context.Context, *logrus.Logger) {
 	logger := logrus.New()
 
-	if os.Getenv("ENV") == "production" {
-		logger.SetLevel(logrus.WarnLevel)
-	}
-
 	//logger.Formatter = &logrus.JSONFormatter{}
 
 	// Redirect output from the standard logging package "log"
@@ -145,7 +128,7 @@
 	return ctx, logger
 }
 
-func (c *Server) setupRouter(ctx context.Context, logger *logrus.Logger) (context.Context, *chi.Mux) {
+func (c *Server) setupRouter(ctx context.Context) (context.Context, *chi.Mux) {
 	c.initDb()
 	c.initDynamo()
 	c.SetupCronTasks()
@@ -157,18 +140,12 @@
 	r.Use(chiware.Heartbeat("/"))
 	r.Use(chiware.Timeout(60 * time.Second))
 	r.Use(middleware.BearerToken)
-	if logger != nil {
-		// Also handles panic recovery
-		r.Use(middleware.RequestLogger(logger))
-	}
+	// Also handles panic recovery
+	logger := zerolog.New(os.Stderr).With().Timestamp().Logger()
+	r.Use(middleware.RequestLogger(&logger))
 
-	c.Logger = logger
-
-	r.Mount("/v1/blindedToken", c.tokenRouterV1())
-	r.Mount("/v1/issuer", c.issuerRouterV1())
-
-	r.Mount("/v2/blindedToken", c.tokenRouterV2())
-	r.Mount("/v2/issuer", c.issuerRouterV2())
+	r.Mount("/v1/blindedToken", c.tokenRouter())
+	r.Mount("/v1/issuer", c.issuerRouter())
 	r.Get("/metrics", middleware.Metrics())
 
 	return ctx, r
@@ -177,6 +154,6 @@
 // ListenAndServe listen to ports and mount handlers
 func (c *Server) ListenAndServe(ctx context.Context, logger *logrus.Logger) error {
 	addr := fmt.Sprintf(":%d", c.ListenPort)
-	srv := http.Server{Addr: addr, Handler: chi.ServerBaseContext(c.setupRouter(ctx, logger))}
+	srv := http.Server{Addr: addr, Handler: chi.ServerBaseContext(c.setupRouter(ctx))}
 	return srv.ListenAndServe()
 }
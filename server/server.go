--- conflicted
+++ resolved
@@ -117,12 +117,8 @@
 	Logger       *slog.Logger `json:",omitempty"`
 	dynamo       *dynamodb.DynamoDB
 	dbConfig     DBConfig
-<<<<<<< HEAD
-	db           *sql.DB
-=======
 	db           *sql.DB // Database writer instance
 	dbr          *sql.DB // Database reader instance
->>>>>>> 46528b81
 
 	caches map[string]CacheInterface
 }

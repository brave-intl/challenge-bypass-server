--- conflicted
+++ resolved
@@ -190,16 +190,6 @@
 ) (context.Context, *slog.Logger) {
 	// Simplify logs during local development
 	env := os.Getenv("ENV")
-<<<<<<< HEAD
-	logLevel := slog.LevelWarn
-	if env == "local" || env == "test" {
-		logLevel = slog.LevelDebug
-	}
-	logFormat := httplog.SchemaECS.Concise(env == "local")
-	logger := slog.New(slog.NewJSONHandler(os.Stdout, &slog.HandlerOptions{
-		ReplaceAttr: logFormat.ReplaceAttr,
-		Level:       logLevel,
-=======
 	var level slog.Level
 	switch strings.ToUpper(os.Getenv("LOG_LEVEL")) {
 	case "DEBUG":
@@ -218,7 +208,6 @@
 	logger := slog.New(slog.NewJSONHandler(os.Stdout, &slog.HandlerOptions{
 		ReplaceAttr: logFormat.ReplaceAttr,
 		Level:       level,
->>>>>>> 85915887
 	})).With(
 		slog.String("app", "challenge-bypass"),
 		slog.String("version", version),

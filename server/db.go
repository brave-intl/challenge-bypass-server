package server

import (
	"database/sql"
	"errors"
	"fmt"
	"strconv"
	"time"

	crypto "github.com/brave-intl/challenge-bypass-ristretto-ffi"
	"github.com/brave-intl/challenge-bypass-server/utils/metrics"
	migrate "github.com/golang-migrate/migrate/v4"
	"github.com/golang-migrate/migrate/v4/database/postgres"
	_ "github.com/golang-migrate/migrate/v4/source/file" // Why?
	"github.com/jmoiron/sqlx"
	"github.com/lib/pq"
	cache "github.com/patrickmn/go-cache"
	"github.com/prometheus/client_golang/prometheus"
)

// CachingConfig is how long data is cached
type CachingConfig struct {
	Enabled       bool `json:"enabled"`
	ExpirationSec int  `json:"expirationSec"`
}

// DbConfig defines app configurations
type DbConfig struct {
	ConnectionURI           string        `json:"connectionURI"`
	CachingConfig           CachingConfig `json:"caching"`
	MaxConnection           int           `json:"maxConnection"`
	DefaultDaysBeforeExpiry int           `json:"DefaultDaysBeforeExpiry"`
	DefaultIssuerValidDays  int           `json:"DefaultIssuerValidDays"`
	DynamodbEndpoint        string        `json:"DynamodbEndpoint"`
}

type issuer struct {
	ID           string      `db:"id"`
	IssuerType   string      `db:"issuer_type"`
	IssuerCohort int         `db:"issuer_cohort"`
	SigningKey   []byte      `db:"signing_key"`
	MaxTokens    int         `db:"max_tokens"`
	CreatedAt    pq.NullTime `db:"created_at"`
	ExpiresAt    pq.NullTime `db:"expires_at"`
	RotatedAt    pq.NullTime `db:"rotated_at"`
	Version      int         `db:"version"`
}

// Issuer of tokens
type Issuer struct {
	SigningKey   *crypto.SigningKey
	ID           string    `json:"id"`
	IssuerType   string    `json:"issuer_type"`
	IssuerCohort int       `json:"issuer_cohort"`
	MaxTokens    int       `json:"max_tokens"`
	CreatedAt    time.Time `json:"created_at"`
	ExpiresAt    time.Time `json:"expires_at"`
	RotatedAt    time.Time `json:"rotated_at"`
	Version      int       `json:"version"`
}

// Redemption is a token Redeemed
type Redemption struct {
	IssuerType string    `json:"issuerType" db:"issuer_type"`
	ID         string    `json:"id" db:"id"`
	Timestamp  time.Time `json:"timestamp" db:"ts"`
	Payload    string    `json:"payload" db:"payload"`
}

// RedemptionV2 is a token Redeemed
type RedemptionV2 struct {
	IssuerID  string    `json:"issuerId"`
	ID        string    `json:"id"`
	PreImage  string    `json:"preImage"`
	Timestamp time.Time `json:"timestamp"`
	Payload   string    `json:"payload"`
	TTL       int64     `json:"TTL"`
}

// CacheInterface cach functions
type CacheInterface interface {
	Get(k string) (interface{}, bool)
	Delete(k string)
	SetDefault(k string, x interface{})
}

var (
	errIssuerNotFound       = errors.New("Issuer with the given name does not exist")
	errIssuerCohortNotFound = errors.New("Issuer with the given name and cohort does not exist")
	errDuplicateRedemption  = errors.New("Duplicate Redemption")
	errRedemptionNotFound   = errors.New("Redemption with the given id does not exist")
)

// LoadDbConfig loads config into server variable
func (c *Server) LoadDbConfig(config DbConfig) {
	c.dbConfig = config
}

func (c *Server) initDb() {
	cfg := c.dbConfig

	db, err := sqlx.Open("postgres", cfg.ConnectionURI)
	if err != nil {
		panic(err)
	}
	db.SetMaxOpenConns(cfg.MaxConnection)
	c.db = db

	// Database Telemetry (open connections, etc)
	// Create a new collector, the name will be used as a label on the metrics
	collector := metrics.NewStatsCollector("challenge_bypass_db", db)
	// Register it with Prometheus
	err = prometheus.Register(collector)

	if ae, ok := err.(prometheus.AlreadyRegisteredError); ok {
		// take old collector, and add the new db
		if sc, ok := ae.ExistingCollector.(*metrics.StatsCollector); ok {
			sc.AddStatsGetter("challenge_bypass_db", db)
		}
	}

	driver, err := postgres.WithInstance(c.db.DB, &postgres.Config{})
	if err != nil {
		panic(err)
	}
	m, err := migrate.NewWithDatabaseInstance(
		"file:///src/migrations",
		"postgres", driver)
	if err != nil {
		panic(err)
	}
	err = m.Migrate(5)
	if err != migrate.ErrNoChange && err != nil {
		panic(err)
	}

	if cfg.CachingConfig.Enabled {
		c.caches = make(map[string]CacheInterface)
		defaultDuration := time.Duration(cfg.CachingConfig.ExpirationSec) * time.Second
		c.caches["issuers"] = cache.New(defaultDuration, 2*defaultDuration)
		c.caches["issuer"] = cache.New(defaultDuration, 2*defaultDuration)
		c.caches["redemptions"] = cache.New(defaultDuration, 2*defaultDuration)
		c.caches["issuercohort"] = cache.New(defaultDuration, 2*defaultDuration)
	}
}

var (
	fetchIssuerCounter = prometheus.NewCounter(prometheus.CounterOpts{
		Name: "fetch_issuer_count",
		Help: "Number of fetch issuer attempts",
	})

	createIssuerCounter = prometheus.NewCounter(prometheus.CounterOpts{
		Name: "create_issuer_count",
		Help: "Number of create issuer attempts",
	})

	redeemTokenCounter = prometheus.NewCounter(prometheus.CounterOpts{
		Name: "redeem_token_count",
		Help: "Number of calls to redeem token",
	})

	fetchRedemptionCounter = prometheus.NewCounter(prometheus.CounterOpts{
		Name: "fetch_redemption_count",
		Help: "Number of calls to fetch redemption",
	})

	// Timers for SQL calls
	latencyBuckets = []float64{.25, .5, 1, 2.5, 5, 10}

	fetchIssuerByTypeDBDuration = prometheus.NewHistogram(prometheus.HistogramOpts{
		Name:    "db_fetch_issuer_by_type_duration",
		Help:    "select issuer by type sql call duration",
		Buckets: latencyBuckets,
	})

	createIssuerDBDuration = prometheus.NewHistogram(prometheus.HistogramOpts{
		Name:    "db_create_issuer_duration",
		Help:    "create issuer sql call duration",
		Buckets: latencyBuckets,
	})

	createRedemptionDBDuration = prometheus.NewHistogram(prometheus.HistogramOpts{
		Name:    "db_create_redemption_duration",
		Help:    "create redemption sql call duration",
		Buckets: latencyBuckets,
	})

	fetchRedemptionDBDuration = prometheus.NewHistogram(prometheus.HistogramOpts{
		Name:    "db_fetch_redemption_duration",
		Help:    "fetch redemption sql call duration",
		Buckets: latencyBuckets,
	})
)

func incrementCounter(c prometheus.Counter) {
	c.Add(1)
}

func (c *Server) fetchIssuer(issuerID string) (*Issuer, error) {
	defer incrementCounter(fetchIssuerCounter)

	if c.caches != nil {
		if cached, found := c.caches["issuer"].Get(issuerID); found {
			return cached.(*Issuer), nil
		}
	}

	fetchedIssuer := issuer{}
	queryTimer := prometheus.NewTimer(fetchIssuerByTypeDBDuration)
	err := c.db.Get(&fetchedIssuer, `
	    SELECT * FROM issuers
	    WHERE id=$1
	`, issuerID)

	if err != nil {
		return nil, errIssuerNotFound
	}

	issuer, err := convertDBIssuer(fetchedIssuer)
	if err != nil {
		return nil, err
	}
	queryTimer.ObserveDuration()

	issuer.SigningKey = &crypto.SigningKey{}
	err = issuer.SigningKey.UnmarshalText(fetchedIssuer.SigningKey)
	if err != nil {
		return nil, err
	}

	if c.caches != nil {
		c.caches["issuer"].SetDefault(issuerID, issuer)
	}

	return issuer, nil
}

func (c *Server) fetchIssuersByCohort(issuerType string, issuerCohort int) (*[]Issuer, error) {
<<<<<<< HEAD
	if c.caches != nil {
		if cached, found := c.caches["issuers"].Get(issuerType); found {
=======
	compositeCacheKey := issuerType + strconv.Itoa(issuerCohort)
	if c.caches != nil {
		if cached, found := c.caches["issuercohort"].Get(compositeCacheKey); found {
>>>>>>> 55ccb68a
			return cached.(*[]Issuer), nil
		}
	}

	fetchedIssuers := []issuer{}
	err := c.db.Select(
		&fetchedIssuers,
		`SELECT *
		FROM issuers 
		WHERE issuer_type=$1 AND issuer_cohort=$2
		ORDER BY expires_at DESC NULLS LAST, created_at DESC`, issuerType, issuerCohort)
	if err != nil {
		return nil, err
	}
<<<<<<< HEAD

	if len(fetchedIssuers) < 1 {
		return nil, errIssuerCohortNotFound
	}

=======

	if len(fetchedIssuers) < 1 {
		return nil, errIssuerCohortNotFound
	}

>>>>>>> 55ccb68a
	issuers := []Issuer{}
	for _, fetchedIssuer := range fetchedIssuers {
		issuer, err := convertDBIssuer(fetchedIssuer)
		if err != nil {
			return nil, err
		}

		issuers = append(issuers, *issuer)
	}

	if c.caches != nil {
<<<<<<< HEAD
		c.caches["issuers"].SetDefault(issuerType, issuers)
=======
		c.caches["issuercohort"].SetDefault(compositeCacheKey, issuers)
>>>>>>> 55ccb68a
	}

	return &issuers, nil
}

func (c *Server) fetchIssuers(issuerType string) (*[]Issuer, error) {
	if c.caches != nil {
		if cached, found := c.caches["issuers"].Get(issuerType); found {
			return cached.(*[]Issuer), nil
		}
	}

	fetchedIssuers := []issuer{}
	err := c.db.Select(
		&fetchedIssuers,
		`SELECT *
		FROM issuers 
		WHERE issuer_type=$1
		ORDER BY expires_at DESC NULLS LAST, created_at DESC`, issuerType)
	if err != nil {
		return nil, err
	}

	if len(fetchedIssuers) < 1 {
		return nil, errIssuerNotFound
	}

	issuers := []Issuer{}
	for _, fetchedIssuer := range fetchedIssuers {
		issuer, err := convertDBIssuer(fetchedIssuer)
		if err != nil {
			return nil, err
		}

		issuers = append(issuers, *issuer)
	}

	if c.caches != nil {
		c.caches["issuers"].SetDefault(issuerType, issuers)
	}

	return &issuers, nil
}

func (c *Server) fetchAllIssuers() (*[]Issuer, error) {
	fetchedIssuers := []issuer{}
	err := c.db.Select(
		&fetchedIssuers,
		`SELECT *
		FROM issuers
		ORDER BY expires_at DESC NULLS LAST, created_at DESC`)
	if err != nil {
		c.Logger.Error("Failed to extract issuers from DB")
		return nil, err
	}

	issuers := []Issuer{}
	for _, fetchedIssuer := range fetchedIssuers {
		issuer, err := convertDBIssuer(fetchedIssuer)
		if err != nil {
			c.Logger.Error("Error converting extracted Issuer")
			return nil, err
		}

		issuers = append(issuers, *issuer)
	}

	return &issuers, nil
<<<<<<< HEAD
}

// RotateIssuers is the function that rotates
func (c *Server) rotateIssuers() error {
	cfg := c.dbConfig

	tx := c.db.MustBegin()

	var err error = nil

	defer func() {
		if err != nil {
			err = tx.Rollback()
			return
		}
		err = tx.Commit()
	}()

	fetchedIssuers := []issuer{}
	err = tx.Select(
		&fetchedIssuers,
		`SELECT * FROM issuers 
			WHERE expires_at IS NOT NULL
			AND rotated_at IS NULL
			AND expires_at < NOW() + $1 * INTERVAL '1 day'
		FOR UPDATE SKIP LOCKED`, cfg.DefaultDaysBeforeExpiry,
	)
	if err != nil {
		return err
	}

	for _, fetchedIssuer := range fetchedIssuers {
		issuer := Issuer{
			ID:           fetchedIssuer.ID,
			IssuerType:   fetchedIssuer.IssuerType,
			IssuerCohort: fetchedIssuer.IssuerCohort,
			MaxTokens:    fetchedIssuer.MaxTokens,
			ExpiresAt:    fetchedIssuer.ExpiresAt.Time,
			RotatedAt:    fetchedIssuer.RotatedAt.Time,
			CreatedAt:    fetchedIssuer.CreatedAt.Time,
			Version:      fetchedIssuer.Version,
		}

		if issuer.MaxTokens == 0 {
			issuer.MaxTokens = 40
		}

		signingKey, err := crypto.RandomSigningKey()
		if err != nil {
			return err
		}

		signingKeyTxt, err := signingKey.MarshalText()
		if err != nil {
			return err
		}

		if _, err = tx.Exec(
			`INSERT INTO issuers(issuer_type, issuer_cohort, signing_key, max_tokens, expires_at, version) VALUES ($1, $2, $3, $4, $5, 2)`,
			issuer.IssuerType,
			issuer.IssuerCohort,
			signingKeyTxt,
			issuer.MaxTokens,
			issuer.ExpiresAt.AddDate(0, 0, cfg.DefaultIssuerValidDays),
		); err != nil {
			return err
		}
		if _, err = tx.Exec(
			`UPDATE issuers SET rotated_at = now() where id = $1`,
			fetchedIssuer.ID,
		); err != nil {
			return err
		}
	}

	return nil
}

=======
}

// RotateIssuers is the function that rotates
func (c *Server) rotateIssuers() error {
	cfg := c.dbConfig

	tx := c.db.MustBegin()

	var err error = nil

	defer func() {
		if err != nil {
			err = tx.Rollback()
			return
		}
		err = tx.Commit()
	}()

	fetchedIssuers := []issuer{}
	err = tx.Select(
		&fetchedIssuers,
		`SELECT * FROM issuers 
			WHERE expires_at IS NOT NULL
			AND rotated_at IS NULL
			AND expires_at < NOW() + $1 * INTERVAL '1 day'
		FOR UPDATE SKIP LOCKED`, cfg.DefaultDaysBeforeExpiry,
	)
	if err != nil {
		return err
	}

	for _, fetchedIssuer := range fetchedIssuers {
		issuer := Issuer{
			ID:           fetchedIssuer.ID,
			IssuerType:   fetchedIssuer.IssuerType,
			IssuerCohort: fetchedIssuer.IssuerCohort,
			MaxTokens:    fetchedIssuer.MaxTokens,
			ExpiresAt:    fetchedIssuer.ExpiresAt.Time,
			RotatedAt:    fetchedIssuer.RotatedAt.Time,
			CreatedAt:    fetchedIssuer.CreatedAt.Time,
			Version:      fetchedIssuer.Version,
		}

		if issuer.MaxTokens == 0 {
			issuer.MaxTokens = 40
		}

		signingKey, err := crypto.RandomSigningKey()
		if err != nil {
			return err
		}

		signingKeyTxt, err := signingKey.MarshalText()
		if err != nil {
			return err
		}

		if _, err = tx.Exec(
			`INSERT INTO issuers(issuer_type, issuer_cohort, signing_key, max_tokens, expires_at, version) VALUES ($1, $2, $3, $4, $5, 2)`,
			issuer.IssuerType,
			issuer.IssuerCohort,
			signingKeyTxt,
			issuer.MaxTokens,
			issuer.ExpiresAt.AddDate(0, 0, cfg.DefaultIssuerValidDays),
		); err != nil {
			return err
		}
		if _, err = tx.Exec(
			`UPDATE issuers SET rotated_at = now() where id = $1`,
			fetchedIssuer.ID,
		); err != nil {
			return err
		}
	}

	return nil
}

>>>>>>> 55ccb68a
func (c *Server) createIssuer(issuerType string, issuerCohort int, maxTokens int, expiresAt *time.Time) error {
	defer incrementCounter(createIssuerCounter)
	if maxTokens == 0 {
		maxTokens = 40
	}

	signingKey, err := crypto.RandomSigningKey()
	if err != nil {
		c.Logger.Error("Error generating key")
		return err
	}

	signingKeyTxt, err := signingKey.MarshalText()
	if err != nil {
		c.Logger.Error("Error marshalling signing key")
		return err
	}

	queryTimer := prometheus.NewTimer(createIssuerDBDuration)
	rows, err := c.db.Query(
		`INSERT INTO issuers(issuer_type, issuer_cohort, signing_key, max_tokens, expires_at, version) VALUES ($1, $2, $3, $4, $5, 2)`,
		issuerType,
		issuerCohort,
		signingKeyTxt,
		maxTokens,
		expiresAt,
	)
	if err != nil {
		c.Logger.Error("Could not insert the new issuer into the DB")
<<<<<<< HEAD
		return err
	}
	queryTimer.ObserveDuration()

	if c.caches != nil {
		if _, found := c.caches["issuers"].Get(issuerType); found {
			c.caches["issuers"].Delete(issuerType)
		}
	}

=======
		queryTimer.ObserveDuration()
		return err
	}
>>>>>>> 55ccb68a
	defer rows.Close()
	queryTimer.ObserveDuration()

	compositeCacheKey := issuerType + strconv.Itoa(issuerCohort)
	if c.caches != nil {
		if _, found := c.caches["issuercohort"].Get(compositeCacheKey); found {
			c.caches["issuercohort"].Delete(compositeCacheKey)
		}
	}

	return nil
}

type Queryable interface {
	Query(query string, args ...interface{}) (*sql.Rows, error)
}

func (c *Server) redeemToken(issuer *Issuer, preimage *crypto.TokenPreimage, payload string) error {
	defer incrementCounter(redeemTokenCounter)
	if issuer.Version == 1 {
		return redeemTokenWithDB(c.db, issuer.IssuerType, preimage, payload)
	} else if issuer.Version == 2 {
		return c.redeemTokenV2(issuer, preimage, payload)
	}
	return errors.New("Wrong Issuer Version")
}

func redeemTokenWithDB(db Queryable, issuer string, preimage *crypto.TokenPreimage, payload string) error {
	preimageTxt, err := preimage.MarshalText()
	if err != nil {
		return err
	}

	queryTimer := prometheus.NewTimer(createRedemptionDBDuration)
	rows, err := db.Query(
		`INSERT INTO redemptions(id, issuer_type, ts, payload) VALUES ($1, $2, NOW(), $3)`, preimageTxt, issuer, payload)
	if err != nil {
		defer rows.Close()
		if err, ok := err.(*pq.Error); ok && err.Code == "23505" { // unique constraint violation
			return errDuplicateRedemption
		}
		return err
	}
	defer rows.Close()

	queryTimer.ObserveDuration()
	return nil
}

func (c *Server) fetchRedemption(issuerType, ID string) (*Redemption, error) {
	defer incrementCounter(fetchRedemptionCounter)
	if c.caches != nil {
		if cached, found := c.caches["redemptions"].Get(fmt.Sprintf("%s:%s", issuerType, ID)); found {
			return cached.(*Redemption), nil
		}
	}

	queryTimer := prometheus.NewTimer(fetchRedemptionDBDuration)
	rows, err := c.db.Query(
		`SELECT id, issuer_id, ts, payload FROM redemptions WHERE id = $1 AND issuer_type = $2`, ID, issuerType)
<<<<<<< HEAD

=======
>>>>>>> 55ccb68a
	queryTimer.ObserveDuration()

	if err != nil {
		c.Logger.Error("Unable to perform the query")
		return nil, err
	}
	defer rows.Close()

	if rows.Next() {
		var redemption = &Redemption{}
		if err := rows.Scan(&redemption.ID, &redemption.IssuerType, &redemption.Timestamp, &redemption.Payload); err != nil {
			c.Logger.Error("Unable to convert DB values into redemption data structure")
			return nil, err
		}

		if c.caches != nil {
			c.caches["redemptions"].SetDefault(fmt.Sprintf("%s:%s", issuerType, ID), redemption)
		}

		return redemption, nil
	}

	if err := rows.Err(); err != nil {
		c.Logger.Error("Error parsing rows of DB")
		return nil, err
	}

	c.Logger.Error("Redemption not found")
	return nil, errRedemptionNotFound
}

func convertDBIssuer(issuer issuer) (*Issuer, error) {
	Issuer := Issuer{
		ID:           issuer.ID,
		IssuerType:   issuer.IssuerType,
		IssuerCohort: issuer.IssuerCohort,
		MaxTokens:    issuer.MaxTokens,
		Version:      issuer.Version,
	}
	if issuer.ExpiresAt.Valid {
		Issuer.ExpiresAt = issuer.ExpiresAt.Time
	}
	if issuer.CreatedAt.Valid {
		Issuer.CreatedAt = issuer.CreatedAt.Time
	}
	if issuer.RotatedAt.Valid {
		Issuer.RotatedAt = issuer.RotatedAt.Time
	}

	Issuer.SigningKey = &crypto.SigningKey{}
	err := Issuer.SigningKey.UnmarshalText(issuer.SigningKey)
	if err != nil {
		return nil, err
	}

	return &Issuer, nil
}<|MERGE_RESOLUTION|>--- conflicted
+++ resolved
@@ -4,7 +4,6 @@
 	"database/sql"
 	"errors"
 	"fmt"
-	"strconv"
 	"time"
 
 	crypto "github.com/brave-intl/challenge-bypass-ristretto-ffi"
@@ -35,28 +34,26 @@
 }
 
 type issuer struct {
-	ID           string      `db:"id"`
-	IssuerType   string      `db:"issuer_type"`
-	IssuerCohort int         `db:"issuer_cohort"`
-	SigningKey   []byte      `db:"signing_key"`
-	MaxTokens    int         `db:"max_tokens"`
-	CreatedAt    pq.NullTime `db:"created_at"`
-	ExpiresAt    pq.NullTime `db:"expires_at"`
-	RotatedAt    pq.NullTime `db:"rotated_at"`
-	Version      int         `db:"version"`
+	ID         string      `db:"id"`
+	IssuerType string      `db:"issuer_type"`
+	SigningKey []byte      `db:"signing_key"`
+	MaxTokens  int         `db:"max_tokens"`
+	CreatedAt  pq.NullTime `db:"created_at"`
+	ExpiresAt  pq.NullTime `db:"expires_at"`
+	RotatedAt  pq.NullTime `db:"rotated_at"`
+	Version    int         `db:"version"`
 }
 
 // Issuer of tokens
 type Issuer struct {
-	SigningKey   *crypto.SigningKey
-	ID           string    `json:"id"`
-	IssuerType   string    `json:"issuer_type"`
-	IssuerCohort int       `json:"issuer_cohort"`
-	MaxTokens    int       `json:"max_tokens"`
-	CreatedAt    time.Time `json:"created_at"`
-	ExpiresAt    time.Time `json:"expires_at"`
-	RotatedAt    time.Time `json:"rotated_at"`
-	Version      int       `json:"version"`
+	SigningKey *crypto.SigningKey
+	ID         string    `json:"id"`
+	IssuerType string    `json:"issuer_type"`
+	MaxTokens  int       `json:"max_tokens"`
+	CreatedAt  time.Time `json:"created_at"`
+	ExpiresAt  time.Time `json:"expires_at"`
+	RotatedAt  time.Time `json:"rotated_at"`
+	Version    int       `json:"version"`
 }
 
 // Redemption is a token Redeemed
@@ -85,10 +82,9 @@
 }
 
 var (
-	errIssuerNotFound       = errors.New("Issuer with the given name does not exist")
-	errIssuerCohortNotFound = errors.New("Issuer with the given name and cohort does not exist")
-	errDuplicateRedemption  = errors.New("Duplicate Redemption")
-	errRedemptionNotFound   = errors.New("Redemption with the given id does not exist")
+	errIssuerNotFound      = errors.New("Issuer with the given name does not exist")
+	errDuplicateRedemption = errors.New("Duplicate Redemption")
+	errRedemptionNotFound  = errors.New("Redemption with the given id does not exist")
 )
 
 // LoadDbConfig loads config into server variable
@@ -129,7 +125,7 @@
 	if err != nil {
 		panic(err)
 	}
-	err = m.Migrate(5)
+	err = m.Migrate(4)
 	if err != migrate.ErrNoChange && err != nil {
 		panic(err)
 	}
@@ -138,9 +134,7 @@
 		c.caches = make(map[string]CacheInterface)
 		defaultDuration := time.Duration(cfg.CachingConfig.ExpirationSec) * time.Second
 		c.caches["issuers"] = cache.New(defaultDuration, 2*defaultDuration)
-		c.caches["issuer"] = cache.New(defaultDuration, 2*defaultDuration)
 		c.caches["redemptions"] = cache.New(defaultDuration, 2*defaultDuration)
-		c.caches["issuercohort"] = cache.New(defaultDuration, 2*defaultDuration)
 	}
 }
 
@@ -234,63 +228,6 @@
 	}
 
 	return issuer, nil
-}
-
-func (c *Server) fetchIssuersByCohort(issuerType string, issuerCohort int) (*[]Issuer, error) {
-<<<<<<< HEAD
-	if c.caches != nil {
-		if cached, found := c.caches["issuers"].Get(issuerType); found {
-=======
-	compositeCacheKey := issuerType + strconv.Itoa(issuerCohort)
-	if c.caches != nil {
-		if cached, found := c.caches["issuercohort"].Get(compositeCacheKey); found {
->>>>>>> 55ccb68a
-			return cached.(*[]Issuer), nil
-		}
-	}
-
-	fetchedIssuers := []issuer{}
-	err := c.db.Select(
-		&fetchedIssuers,
-		`SELECT *
-		FROM issuers 
-		WHERE issuer_type=$1 AND issuer_cohort=$2
-		ORDER BY expires_at DESC NULLS LAST, created_at DESC`, issuerType, issuerCohort)
-	if err != nil {
-		return nil, err
-	}
-<<<<<<< HEAD
-
-	if len(fetchedIssuers) < 1 {
-		return nil, errIssuerCohortNotFound
-	}
-
-=======
-
-	if len(fetchedIssuers) < 1 {
-		return nil, errIssuerCohortNotFound
-	}
-
->>>>>>> 55ccb68a
-	issuers := []Issuer{}
-	for _, fetchedIssuer := range fetchedIssuers {
-		issuer, err := convertDBIssuer(fetchedIssuer)
-		if err != nil {
-			return nil, err
-		}
-
-		issuers = append(issuers, *issuer)
-	}
-
-	if c.caches != nil {
-<<<<<<< HEAD
-		c.caches["issuers"].SetDefault(issuerType, issuers)
-=======
-		c.caches["issuercohort"].SetDefault(compositeCacheKey, issuers)
->>>>>>> 55ccb68a
-	}
-
-	return &issuers, nil
 }
 
 func (c *Server) fetchIssuers(issuerType string) (*[]Issuer, error) {
@@ -340,7 +277,6 @@
 		FROM issuers
 		ORDER BY expires_at DESC NULLS LAST, created_at DESC`)
 	if err != nil {
-		c.Logger.Error("Failed to extract issuers from DB")
 		return nil, err
 	}
 
@@ -348,7 +284,6 @@
 	for _, fetchedIssuer := range fetchedIssuers {
 		issuer, err := convertDBIssuer(fetchedIssuer)
 		if err != nil {
-			c.Logger.Error("Error converting extracted Issuer")
 			return nil, err
 		}
 
@@ -356,7 +291,6 @@
 	}
 
 	return &issuers, nil
-<<<<<<< HEAD
 }
 
 // RotateIssuers is the function that rotates
@@ -390,14 +324,13 @@
 
 	for _, fetchedIssuer := range fetchedIssuers {
 		issuer := Issuer{
-			ID:           fetchedIssuer.ID,
-			IssuerType:   fetchedIssuer.IssuerType,
-			IssuerCohort: fetchedIssuer.IssuerCohort,
-			MaxTokens:    fetchedIssuer.MaxTokens,
-			ExpiresAt:    fetchedIssuer.ExpiresAt.Time,
-			RotatedAt:    fetchedIssuer.RotatedAt.Time,
-			CreatedAt:    fetchedIssuer.CreatedAt.Time,
-			Version:      fetchedIssuer.Version,
+			ID:         fetchedIssuer.ID,
+			IssuerType: fetchedIssuer.IssuerType,
+			MaxTokens:  fetchedIssuer.MaxTokens,
+			ExpiresAt:  fetchedIssuer.ExpiresAt.Time,
+			RotatedAt:  fetchedIssuer.RotatedAt.Time,
+			CreatedAt:  fetchedIssuer.CreatedAt.Time,
+			Version:    fetchedIssuer.Version,
 		}
 
 		if issuer.MaxTokens == 0 {
@@ -415,9 +348,8 @@
 		}
 
 		if _, err = tx.Exec(
-			`INSERT INTO issuers(issuer_type, issuer_cohort, signing_key, max_tokens, expires_at, version) VALUES ($1, $2, $3, $4, $5, 2)`,
+			`INSERT INTO issuers(issuer_type, signing_key, max_tokens, expires_at, version) VALUES ($1, $2, $3, $4, 2)`,
 			issuer.IssuerType,
-			issuer.IssuerCohort,
 			signingKeyTxt,
 			issuer.MaxTokens,
 			issuer.ExpiresAt.AddDate(0, 0, cfg.DefaultIssuerValidDays),
@@ -435,87 +367,7 @@
 	return nil
 }
 
-=======
-}
-
-// RotateIssuers is the function that rotates
-func (c *Server) rotateIssuers() error {
-	cfg := c.dbConfig
-
-	tx := c.db.MustBegin()
-
-	var err error = nil
-
-	defer func() {
-		if err != nil {
-			err = tx.Rollback()
-			return
-		}
-		err = tx.Commit()
-	}()
-
-	fetchedIssuers := []issuer{}
-	err = tx.Select(
-		&fetchedIssuers,
-		`SELECT * FROM issuers 
-			WHERE expires_at IS NOT NULL
-			AND rotated_at IS NULL
-			AND expires_at < NOW() + $1 * INTERVAL '1 day'
-		FOR UPDATE SKIP LOCKED`, cfg.DefaultDaysBeforeExpiry,
-	)
-	if err != nil {
-		return err
-	}
-
-	for _, fetchedIssuer := range fetchedIssuers {
-		issuer := Issuer{
-			ID:           fetchedIssuer.ID,
-			IssuerType:   fetchedIssuer.IssuerType,
-			IssuerCohort: fetchedIssuer.IssuerCohort,
-			MaxTokens:    fetchedIssuer.MaxTokens,
-			ExpiresAt:    fetchedIssuer.ExpiresAt.Time,
-			RotatedAt:    fetchedIssuer.RotatedAt.Time,
-			CreatedAt:    fetchedIssuer.CreatedAt.Time,
-			Version:      fetchedIssuer.Version,
-		}
-
-		if issuer.MaxTokens == 0 {
-			issuer.MaxTokens = 40
-		}
-
-		signingKey, err := crypto.RandomSigningKey()
-		if err != nil {
-			return err
-		}
-
-		signingKeyTxt, err := signingKey.MarshalText()
-		if err != nil {
-			return err
-		}
-
-		if _, err = tx.Exec(
-			`INSERT INTO issuers(issuer_type, issuer_cohort, signing_key, max_tokens, expires_at, version) VALUES ($1, $2, $3, $4, $5, 2)`,
-			issuer.IssuerType,
-			issuer.IssuerCohort,
-			signingKeyTxt,
-			issuer.MaxTokens,
-			issuer.ExpiresAt.AddDate(0, 0, cfg.DefaultIssuerValidDays),
-		); err != nil {
-			return err
-		}
-		if _, err = tx.Exec(
-			`UPDATE issuers SET rotated_at = now() where id = $1`,
-			fetchedIssuer.ID,
-		); err != nil {
-			return err
-		}
-	}
-
-	return nil
-}
-
->>>>>>> 55ccb68a
-func (c *Server) createIssuer(issuerType string, issuerCohort int, maxTokens int, expiresAt *time.Time) error {
+func (c *Server) createIssuer(issuerType string, maxTokens int, expiresAt *time.Time) error {
 	defer incrementCounter(createIssuerCounter)
 	if maxTokens == 0 {
 		maxTokens = 40
@@ -523,28 +375,24 @@
 
 	signingKey, err := crypto.RandomSigningKey()
 	if err != nil {
-		c.Logger.Error("Error generating key")
 		return err
 	}
 
 	signingKeyTxt, err := signingKey.MarshalText()
 	if err != nil {
-		c.Logger.Error("Error marshalling signing key")
 		return err
 	}
 
 	queryTimer := prometheus.NewTimer(createIssuerDBDuration)
 	rows, err := c.db.Query(
-		`INSERT INTO issuers(issuer_type, issuer_cohort, signing_key, max_tokens, expires_at, version) VALUES ($1, $2, $3, $4, $5, 2)`,
+		`INSERT INTO issuers(issuer_type, signing_key, max_tokens, expires_at, version) VALUES ($1, $2, $3, $4, 2)`,
 		issuerType,
-		issuerCohort,
 		signingKeyTxt,
 		maxTokens,
 		expiresAt,
 	)
 	if err != nil {
-		c.Logger.Error("Could not insert the new issuer into the DB")
-<<<<<<< HEAD
+		defer rows.Close()
 		return err
 	}
 	queryTimer.ObserveDuration()
@@ -554,21 +402,7 @@
 			c.caches["issuers"].Delete(issuerType)
 		}
 	}
-
-=======
-		queryTimer.ObserveDuration()
-		return err
-	}
->>>>>>> 55ccb68a
 	defer rows.Close()
-	queryTimer.ObserveDuration()
-
-	compositeCacheKey := issuerType + strconv.Itoa(issuerCohort)
-	if c.caches != nil {
-		if _, found := c.caches["issuercohort"].Get(compositeCacheKey); found {
-			c.caches["issuercohort"].Delete(compositeCacheKey)
-		}
-	}
 
 	return nil
 }
@@ -620,22 +454,18 @@
 	queryTimer := prometheus.NewTimer(fetchRedemptionDBDuration)
 	rows, err := c.db.Query(
 		`SELECT id, issuer_id, ts, payload FROM redemptions WHERE id = $1 AND issuer_type = $2`, ID, issuerType)
-<<<<<<< HEAD
-
-=======
->>>>>>> 55ccb68a
+
 	queryTimer.ObserveDuration()
 
 	if err != nil {
-		c.Logger.Error("Unable to perform the query")
-		return nil, err
-	}
-	defer rows.Close()
+		defer rows.Close()
+		return nil, err
+	}
 
 	if rows.Next() {
 		var redemption = &Redemption{}
 		if err := rows.Scan(&redemption.ID, &redemption.IssuerType, &redemption.Timestamp, &redemption.Payload); err != nil {
-			c.Logger.Error("Unable to convert DB values into redemption data structure")
+			defer rows.Close()
 			return nil, err
 		}
 
@@ -643,25 +473,25 @@
 			c.caches["redemptions"].SetDefault(fmt.Sprintf("%s:%s", issuerType, ID), redemption)
 		}
 
+		defer rows.Close()
 		return redemption, nil
 	}
 
 	if err := rows.Err(); err != nil {
-		c.Logger.Error("Error parsing rows of DB")
-		return nil, err
-	}
-
-	c.Logger.Error("Redemption not found")
+		defer rows.Close()
+		return nil, err
+	}
+
+	defer rows.Close()
 	return nil, errRedemptionNotFound
 }
 
 func convertDBIssuer(issuer issuer) (*Issuer, error) {
 	Issuer := Issuer{
-		ID:           issuer.ID,
-		IssuerType:   issuer.IssuerType,
-		IssuerCohort: issuer.IssuerCohort,
-		MaxTokens:    issuer.MaxTokens,
-		Version:      issuer.Version,
+		ID:         issuer.ID,
+		IssuerType: issuer.IssuerType,
+		MaxTokens:  issuer.MaxTokens,
+		Version:    issuer.Version,
 	}
 	if issuer.ExpiresAt.Valid {
 		Issuer.ExpiresAt = issuer.ExpiresAt.Time

--- conflicted
+++ resolved
@@ -543,7 +543,6 @@
 	return nil, errRedemptionNotFound
 }
 
-<<<<<<< HEAD
 func (c *Server) convertDBIssuer(issuerToConvert issuer) (*Issuer, error) {
 	stringifiedSigningKey := string(issuerToConvert.SigningKey)
 	if c.caches != nil {
@@ -581,45 +580,6 @@
 
 	parsedIssuer.SigningKey = &crypto.SigningKey{}
 	err := parsedIssuer.SigningKey.UnmarshalText(issuerToParse.SigningKey)
-=======
-func setupConvertDBIssuer() func(issuer) (*Issuer, error) {
-	issuerCache := make(map[string]Issuer)
-	return func(issuer issuer) (*Issuer, error) {
-		stringifiedSigningKey := string(issuer.SigningKey)
-		if cachedIssuer, ok := issuerCache[stringifiedSigningKey]; ok {
-			parsedIssuer, err := parseIssuer(issuer)
-			if err != nil {
-				return nil, err
-			}
-			issuerCache[stringifiedSigningKey] = parsedIssuer
-			return &parsedIssuer, nil
-		} else {
-			return &cachedIssuer, nil
-		}
-	}
-}
-
-func parseIssuer(issuer issuer) (Issuer, error) {
-	parsedIssuer := Issuer{
-		ID:           issuer.ID,
-		IssuerType:   issuer.IssuerType,
-		IssuerCohort: issuer.IssuerCohort,
-		MaxTokens:    issuer.MaxTokens,
-		Version:      issuer.Version,
-	}
-	if issuer.ExpiresAt.Valid {
-		parsedIssuer.ExpiresAt = issuer.ExpiresAt.Time
-	}
-	if issuer.CreatedAt.Valid {
-		parsedIssuer.CreatedAt = issuer.CreatedAt.Time
-	}
-	if issuer.RotatedAt.Valid {
-		parsedIssuer.RotatedAt = issuer.RotatedAt.Time
-	}
-
-	parsedIssuer.SigningKey = &crypto.SigningKey{}
-	err := parsedIssuer.SigningKey.UnmarshalText(issuer.SigningKey)
->>>>>>> 45816938
 	if err != nil {
 		return Issuer{}, err
 	}

package server

import (
	"context"
	"database/sql"
	"errors"
	"fmt"
	"os"
	"strconv"
	"time"

	"github.com/brave-intl/challenge-bypass-server/utils"
	"github.com/brave-intl/challenge-bypass-server/utils/metrics"
	"github.com/brave-intl/challenge-bypass-server/utils/ptr"

	timeutils "github.com/brave-intl/bat-go/libs/time"
	crypto "github.com/brave-intl/challenge-bypass-ristretto-ffi"
	migrate "github.com/golang-migrate/migrate/v4"
	"github.com/golang-migrate/migrate/v4/database/postgres"
	_ "github.com/golang-migrate/migrate/v4/source/file" // Why?
	"github.com/google/uuid"
	"github.com/jmoiron/sqlx"
	"github.com/lib/pq"
	cache "github.com/patrickmn/go-cache"
	"github.com/prometheus/client_golang/prometheus"
	"github.com/sirupsen/logrus"
)

// CachingConfig is how long data is cached
type CachingConfig struct {
	Enabled       bool `json:"enabled"`
	ExpirationSec int  `json:"expirationSec"`
}

// DBConfig defines app configurations
type DBConfig struct {
	ConnectionURI           string        `json:"connectionURI"`
	CachingConfig           CachingConfig `json:"caching"`
	MaxConnection           int           `json:"maxConnection"`
	DefaultDaysBeforeExpiry int           `json:"DefaultDaysBeforeExpiry"`
	DefaultIssuerValidDays  int           `json:"DefaultIssuerValidDays"`
	DynamodbEndpoint        string        `json:"DynamodbEndpoint"`
}

type issuer struct {
	ID                   *uuid.UUID  `db:"issuer_id"`
	IssuerType           string      `db:"issuer_type"`
	IssuerCohort         int16       `db:"issuer_cohort"`
	SigningKey           []byte      `db:"signing_key"`
	MaxTokens            int         `db:"max_tokens"`
	CreatedAt            pq.NullTime `db:"created_at"`
	ExpiresAt            pq.NullTime `db:"expires_at"`
	RotatedAt            pq.NullTime `db:"last_rotated_at"`
	Version              int         `db:"version"`
	ValidFrom            *time.Time  `json:"valid_from" db:"valid_from"`
	Buffer               int         `json:"buffer" db:"buffer"`
	DaysOut              int         `json:"days_out" db:"days_out"`
	Overlap              int         `json:"overlap" db:"overlap"`
	Duration             *string     `json:"duration" db:"duration"`
	RedemptionRepository string      `json:"-" db:"redemption_repository"`
}

// issuerKeys - an issuer that uses time based keys
type issuerKeys struct {
	ID         *uuid.UUID `db:"key_id"`
	SigningKey []byte     `db:"signing_key"`
	PublicKey  *string    `db:"public_key"`
	Cohort     int16      `db:"cohort"`
	IssuerID   *uuid.UUID `db:"issuer_id"`
	CreatedAt  *time.Time `db:"created_at"`
	StartAt    *time.Time `db:"start_at"`
	EndAt      *time.Time `db:"end_at"`
}

// IssuerKeys - an issuer that uses time based keys
type IssuerKeys struct {
	ID         *uuid.UUID         `json:"id"`
	SigningKey *crypto.SigningKey `json:"-"`
	PublicKey  *string            `json:"public_key" db:"public_key"`
	Cohort     int16              `json:"cohort" db:"cohort"`
	IssuerID   *uuid.UUID         `json:"issuer_id" db:"issuer_id"`
	CreatedAt  *time.Time         `json:"created_at" db:"created_at"`
	StartAt    *time.Time         `json:"start_at" db:"start_at"`
	EndAt      *time.Time         `json:"end_at" db:"end_at"`
}

// Issuer of tokens
type Issuer struct {
	SigningKey   *crypto.SigningKey
	ID           *uuid.UUID   `json:"id"`
	IssuerType   string       `json:"issuer_type"`
	IssuerCohort int16        `json:"issuer_cohort"`
	MaxTokens    int          `json:"max_tokens"`
	CreatedAt    time.Time    `json:"created_at"`
	ExpiresAt    time.Time    `json:"expires_at"`
	RotatedAt    time.Time    `json:"rotated_at"`
	Version      int          `json:"version"`
	ValidFrom    *time.Time   `json:"valid_from"`
	Buffer       int          `json:"buffer"`
	Overlap      int          `json:"overlap"`
	Duration     *string      `json:"duration"`
	Keys         []IssuerKeys `json:"keys"`
}

// Redemption is a token Redeemed
type Redemption struct {
	IssuerType string    `json:"issuerType" db:"issuer_type"`
	ID         string    `json:"id" db:"id"`
	Timestamp  time.Time `json:"timestamp" db:"ts"`
	Payload    string    `json:"payload" db:"payload"`
}

// RedemptionV2 is a token Redeemed
type RedemptionV2 struct {
	IssuerID  string    `json:"issuerId"`
	ID        string    `json:"id"`
	PreImage  string    `json:"preImage"`
	Timestamp time.Time `json:"timestamp"`
	Payload   string    `json:"payload"`
	TTL       int64     `json:"TTL"`
	Offset    int64     `json:"offset"`
}

// CacheInterface cache functions
type CacheInterface interface {
	Get(k string) (interface{}, bool)
	Delete(k string)
	SetDefault(k string, x interface{})
}

var (
	errIssuerNotFound       = errors.New("issuer with the given name does not exist")
	errIssuerCohortNotFound = errors.New("issuer with the given name and cohort does not exist")
	errDuplicateRedemption  = errors.New("duplicate Redemption")
	errRedemptionNotFound   = errors.New("redemption with the given id does not exist")
)

// LoadDBConfig loads config into server variable
func (c *Server) LoadDBConfig(config DBConfig) {
	c.dbConfig = config
}

// InitDB initialzes the database connection based on a server's configuration
func (c *Server) InitDB() {
	cfg := c.dbConfig

	db, err := sqlx.Open("postgres", cfg.ConnectionURI)
	if err != nil {
		panic(err)
	}
	db.SetMaxOpenConns(cfg.MaxConnection)
	c.db = db

	// Database Telemetry (open connections, etc)
	// Create a new collector, the name will be used as a label on the metrics
	collector := metrics.NewStatsCollector("challenge_bypass_db", db)
	// Register it with Prometheus
	err = prometheus.Register(collector)

	if ae, ok := err.(prometheus.AlreadyRegisteredError); ok {
		// take old collector, and add the new db
		if sc, ok := ae.ExistingCollector.(*metrics.StatsCollector); ok {
			sc.AddStatsGetter("challenge_bypass_db", db)
		}
	}

	if os.Getenv("ENV") != "production" {
		time.Sleep(10 * time.Second)
	}

	driver, err := postgres.WithInstance(c.db.DB, &postgres.Config{})
	if err != nil {
		panic(err)
	}
	m, err := migrate.NewWithDatabaseInstance(
		"file:///src/migrations",
		"postgres", driver)
	if err != nil {
		panic(err)
	}
	err = m.Migrate(7)
	if err != migrate.ErrNoChange && err != nil {
		panic(err)
	}

	if cfg.CachingConfig.Enabled {
		c.caches = make(map[string]CacheInterface)
		defaultDuration := time.Duration(cfg.CachingConfig.ExpirationSec) * time.Second
		convertedissuersDuration := time.Duration(1 * time.Hour)
		c.caches["issuers"] = cache.New(defaultDuration, 2*defaultDuration)
		c.caches["issuer"] = cache.New(defaultDuration, 2*defaultDuration)
		c.caches["redemptions"] = cache.New(defaultDuration, 2*defaultDuration)
		c.caches["issuercohort"] = cache.New(defaultDuration, 2*defaultDuration)
		c.caches["convertedissuers"] = cache.New(convertedissuersDuration, 2*convertedissuersDuration)
	}
}

var (
	fetchIssuerCounter = prometheus.NewCounter(prometheus.CounterOpts{
		Name: "fetch_issuer_count",
		Help: "Number of fetch issuer attempts",
	})

	createIssuerCounter = prometheus.NewCounter(prometheus.CounterOpts{
		Name: "create_issuer_count",
		Help: "Number of create issuer attempts",
	})

	redeemTokenCounter = prometheus.NewCounter(prometheus.CounterOpts{
		Name: "redeem_token_count",
		Help: "Number of calls to redeem token",
	})

	fetchRedemptionCounter = prometheus.NewCounter(prometheus.CounterOpts{
		Name: "fetch_redemption_count",
		Help: "Number of calls to fetch redemption",
	})

	// Timers for SQL calls
	latencyBuckets = []float64{.25, .5, 1, 2.5, 5, 10}

	fetchIssuerByTypeDBDuration = prometheus.NewHistogram(prometheus.HistogramOpts{
		Name:    "db_fetch_issuer_by_type_duration",
		Help:    "select issuer by type sql call duration",
		Buckets: latencyBuckets,
	})

	createIssuerDBDuration = prometheus.NewHistogram(prometheus.HistogramOpts{
		Name:    "db_create_issuer_duration",
		Help:    "create issuer sql call duration",
		Buckets: latencyBuckets,
	})

	createTimeLimitedIssuerDBDuration = prometheus.NewHistogram(prometheus.HistogramOpts{
		Name:    "db_create_time_limited_issuer_duration",
		Help:    "create issuer sql call duration",
		Buckets: latencyBuckets,
	})

	createRedemptionDBDuration = prometheus.NewHistogram(prometheus.HistogramOpts{
		Name:    "db_create_redemption_duration",
		Help:    "create redemption sql call duration",
		Buckets: latencyBuckets,
	})

	fetchRedemptionDBDuration = prometheus.NewHistogram(prometheus.HistogramOpts{
		Name:    "db_fetch_redemption_duration",
		Help:    "fetch redemption sql call duration",
		Buckets: latencyBuckets,
	})
)

func incrementCounter(c prometheus.Counter) {
	c.Add(1)
}

func (c *Server) fetchIssuer(issuerID string) (*Issuer, error) {
	defer incrementCounter(fetchIssuerCounter)

	var (
		err       error
		temporary = false
	)

	if c.caches != nil {
		if cached, found := c.caches["issuer"].Get(issuerID); found {
			return cached.(*Issuer), nil
		}
	}

	fetchedIssuer := issuer{}
	err = c.db.Select(&fetchedIssuer, `
	    SELECT * FROM v3_issuers
	    WHERE issuer_id=$1
	`, issuerID)

	if err != nil {
		if !isPostgresNotFoundError(err) {
			temporary = true
		}
		return nil, utils.ProcessingErrorFromError(errIssuerNotFound, temporary)
	}

	convertedIssuer := c.convertDBIssuer(fetchedIssuer)
	// get the signing keys
	if convertedIssuer.Keys == nil {
		convertedIssuer.Keys = []IssuerKeys{}
	}

	var fetchIssuerKeys = []issuerKeys{}
	err = c.db.Select(
		&fetchIssuerKeys,
		`SELECT *
			FROM v3_issuer_keys where issuer_id=$1 and 
			(
				(select version from v3_issuers where issuer_id=$1)<=2
				or end_at > now()
			)
			ORDER BY end_at ASC NULLS FIRST, start_at ASC`,
		convertedIssuer.ID,
	)
	if err != nil {
		if !isPostgresNotFoundError(err) {
			c.Logger.Error("Postgres encountered temporary error")
			temporary = true
		}
		return nil, utils.ProcessingErrorFromError(err, temporary)
	}

	for _, v := range fetchIssuerKeys {
		k, err := c.convertDBIssuerKeys(v)
		if err != nil {
			c.Logger.Error("Failed to convert issuer keys from DB")
			return nil, utils.ProcessingErrorFromError(err, temporary)
		}
		convertedIssuer.Keys = append(convertedIssuer.Keys, *k)
	}

	if c.caches != nil {
		c.caches["issuer"].SetDefault(issuerID, *convertedIssuer)
	}

	return convertedIssuer, nil
}

func (c *Server) fetchIssuersByCohort(issuerType string, issuerCohort int16) (*[]Issuer, error) {
	// will not lose resolution int16->int
	compositeCacheKey := issuerType + strconv.Itoa(int(issuerCohort))
	if c.caches != nil {
		if cached, found := c.caches["issuercohort"].Get(compositeCacheKey); found {
			return cached.(*[]Issuer), nil
		}
	}

	var (
		err       error
		temporary = false
	)

	fetchedIssuers := []issuer{}
	err = c.db.Select(
		&fetchedIssuers,
		`SELECT i.*
		FROM v3_issuers i join v3_issuer_keys k on (i.issuer_id=k.issuer_id)
		WHERE i.issuer_type=$1 AND k.cohort=$2
		ORDER BY i.expires_at DESC NULLS FIRST, i.created_at DESC`, issuerType, issuerCohort)
	if err != nil {
		c.Logger.Error("Failed to extract issuers from DB")
		if isPostgresNotFoundError(err) {
			temporary = true
		}
		return nil, utils.ProcessingErrorFromError(err, temporary)
	}

	if len(fetchedIssuers) < 1 {
		return nil, utils.ProcessingErrorFromError(errIssuerCohortNotFound, temporary)
	}

	issuers := []Issuer{}
	for _, fetchedIssuer := range fetchedIssuers {
		convertedIssuer := c.convertDBIssuer(fetchedIssuer)
		// get the keys for the Issuer
		if convertedIssuer.Keys == nil {
			convertedIssuer.Keys = []IssuerKeys{}
		}

		var fetchIssuerKeys = []issuerKeys{}
		err = c.db.Select(
			&fetchIssuerKeys,
			`SELECT *
			FROM v3_issuer_keys where issuer_id=$1 and
			(
				(select version from v3_issuers where issuer_id=$1)<=2
				or end_at > now()
			)
			ORDER BY end_at ASC NULLS FIRST, start_at ASC`,
			convertedIssuer.ID,
		)
		if err != nil {
			if !isPostgresNotFoundError(err) {
				c.Logger.Error("Postgres encountered temporary error")
				temporary = true
			}
			return nil, utils.ProcessingErrorFromError(err, temporary)
		}

		for _, v := range fetchIssuerKeys {
			k, err := c.convertDBIssuerKeys(v)
			if err != nil {
				c.Logger.Error("Failed to convert issuer keys from DB")
				return nil, utils.ProcessingErrorFromError(err, temporary)
			}
			convertedIssuer.Keys = append(convertedIssuer.Keys, *k)
		}

		issuers = append(issuers, *convertedIssuer)
	}

	if c.caches != nil {
		c.caches["issuercohort"].SetDefault(compositeCacheKey, issuers)
	}

	return &issuers, nil
}

func (c *Server) fetchIssuerByType(ctx context.Context, issuerType string) (*Issuer, error) {
	if c.caches != nil {
		if cached, found := c.caches["issuer"].Get(issuerType); found {
			// TODO: check this
			return cached.(*Issuer), nil
		}
	}

	var issuerV3 issuer
	err := c.db.GetContext(ctx, &issuerV3,
		`SELECT *
		FROM v3_issuers
		WHERE issuer_type=$1
		ORDER BY expires_at DESC NULLS LAST, created_at DESC`, issuerType)
	if err != nil {
		return nil, err
	}

	convertedIssuer := c.convertDBIssuer(issuerV3)

	if convertedIssuer.Keys == nil {
		convertedIssuer.Keys = []IssuerKeys{}
	}

	var fetchIssuerKeys []issuerKeys
	err = c.db.SelectContext(ctx, &fetchIssuerKeys, `SELECT * FROM v3_issuer_keys where issuer_id=$1 and 
			(
				(select version from v3_issuers where issuer_id=$1)<=2
				or end_at > now()
			)
                             ORDER BY end_at ASC NULLS FIRST, start_at ASC`, issuerV3.ID)
	if err != nil {
		return nil, err
	}

	for _, v := range fetchIssuerKeys {
		k, err := c.convertDBIssuerKeys(v)
		if err != nil {
			c.Logger.Error("Failed to convert issuer keys from DB")
			return nil, err
		}
		convertedIssuer.Keys = append(convertedIssuer.Keys, *k)
	}

	if c.caches != nil {
		c.caches["issuer"].SetDefault(issuerType, issuerV3)
	}

	return convertedIssuer, nil
}

func (c *Server) fetchIssuers(issuerType string) (*[]Issuer, error) {
	if c.caches != nil {
		if cached, found := c.caches["issuers"].Get(issuerType); found {
			return cached.(*[]Issuer), nil
		}
	}

	var (
		err       error
		temporary = false
	)

	fetchedIssuers := []issuer{}
	err = c.db.Select(
		&fetchedIssuers,
		`SELECT *
		FROM v3_issuers
		WHERE issuer_type=$1
		ORDER BY expires_at DESC NULLS LAST, created_at DESC`, issuerType)
	if err != nil {
		c.Logger.Error("Failed to extract issuers from DB")
		if !isPostgresNotFoundError(err) {
			temporary = true
		}
		return nil, utils.ProcessingErrorFromError(err, temporary)
	}

	if len(fetchedIssuers) < 1 {
		return nil, utils.ProcessingErrorFromError(errIssuerNotFound, temporary)
	}

	issuers := []Issuer{}
	for _, fetchedIssuer := range fetchedIssuers {
		convertedIssuer := c.convertDBIssuer(fetchedIssuer)
		// get the keys for the Issuer
		if convertedIssuer.Keys == nil {
			convertedIssuer.Keys = []IssuerKeys{}
		}

		var fetchIssuerKeys = []issuerKeys{}
		err = c.db.Select(
			&fetchIssuerKeys,
			`SELECT *
			FROM v3_issuer_keys where issuer_id=$1 and 
			(
				(select version from v3_issuers where issuer_id=$1)<=2
				or end_at > now()
			)
			ORDER BY end_at ASC NULLS FIRST, start_at ASC`,
			convertedIssuer.ID,
		)
		if err != nil {
			if !isPostgresNotFoundError(err) {
				c.Logger.Error("Failed to extract issuer keys from DB")
				temporary = true
			}
			return nil, utils.ProcessingErrorFromError(err, temporary)
		}

		for _, v := range fetchIssuerKeys {
			k, err := c.convertDBIssuerKeys(v)
			if err != nil {
				c.Logger.Error("Failed to convert issuer keys from DB")
				return nil, utils.ProcessingErrorFromError(err, temporary)
			}
			convertedIssuer.Keys = append(convertedIssuer.Keys, *k)
		}

		issuers = append(issuers, *convertedIssuer)
	}

	if c.caches != nil {
		c.caches["issuers"].SetDefault(issuerType, issuers)
	}

	return &issuers, nil
}

// FetchAllIssuers fetches all issuers from a cache or a database, saving them in the cache
// if it has to query the database.
func (c *Server) FetchAllIssuers() (*[]Issuer, error) {
	if c.caches != nil {
		if cached, found := c.caches["issuers"].Get("all"); found {
			return cached.(*[]Issuer), nil
		}
	}

	var (
		err       error
		temporary = false
	)

	fetchedIssuers := []issuer{}
	err = c.db.Select(
		&fetchedIssuers,
		`SELECT *
		FROM v3_issuers
		ORDER BY expires_at DESC NULLS LAST, created_at DESC`)
	if err != nil {
		c.Logger.Error("Failed to extract issuers from DB")
		if !isPostgresNotFoundError(err) {
			temporary = true
		} else {
			panic("Postgres encountered temporary error")
		}
		return nil, utils.ProcessingErrorFromError(err, temporary)
	}

	issuers := []Issuer{}
	for _, fetchedIssuer := range fetchedIssuers {
		convertedIssuer := c.convertDBIssuer(fetchedIssuer)

		if convertedIssuer.Keys == nil {
			convertedIssuer.Keys = []IssuerKeys{}
		}

		var fetchIssuerKeys = []issuerKeys{}
		err = c.db.Select(
			&fetchIssuerKeys,
			`SELECT *
			FROM v3_issuer_keys where issuer_id=$1 and
			(
				(select version from v3_issuers where issuer_id=$1)<=2
				or end_at > now()
			)
			ORDER BY end_at ASC NULLS FIRST, start_at ASC`,
			convertedIssuer.ID,
		)
		if err != nil {
			if !isPostgresNotFoundError(err) {
				c.Logger.Error("Postgres encountered temporary error")
				temporary = true
			}
			return nil, utils.ProcessingErrorFromError(err, temporary)
		}

		for _, v := range fetchIssuerKeys {
			k, err := c.convertDBIssuerKeys(v)
			if err != nil {
				c.Logger.Error("Failed to convert issuer keys from DB")
				return nil, utils.ProcessingErrorFromError(err, temporary)
			}
			convertedIssuer.Keys = append(convertedIssuer.Keys, *k)
		}

		issuers = append(issuers, *convertedIssuer)
	}

	if c.caches != nil {
		c.caches["issuers"].SetDefault("all", issuers)
	}

	return &issuers, nil
}

// RotateIssuers is the function that rotates
func (c *Server) rotateIssuers() error {
	cfg := c.dbConfig

	tx := c.db.MustBegin()

	var err error

	defer func() {
		if err != nil {
			err = tx.Rollback()
			return
		}
		err = tx.Commit()
	}()

	var fetchedIssuers []issuer
	err = tx.Select(
		&fetchedIssuers,
		`SELECT * FROM v3_issuers
			WHERE expires_at IS NOT NULL
			AND last_rotated_at < NOW() - $1 * INTERVAL '1 day'
			AND expires_at < NOW() + $1 * INTERVAL '1 day'
			AND version <= 2
		FOR UPDATE SKIP LOCKED`, cfg.DefaultDaysBeforeExpiry,
	)
	if err != nil {
		return err
	}

	for _, v := range fetchedIssuers {
		// converted
		issuer := c.convertDBIssuer(v)
		// populate keys in db
		if err := txPopulateIssuerKeys(c.Logger, tx, *issuer); err != nil {
			return fmt.Errorf("failed to populate v3 issuer keys: %w", err)
		}

		if _, err = tx.Exec(
			`UPDATE v3_issuers SET last_rotated_at = now() where issuer_id = $1`,
			issuer.ID,
		); err != nil {
			return err
		}
	}

	return nil
}

// rotateIssuers is the function that rotates
func (c *Server) rotateIssuersV3() error {
	tx := c.db.MustBegin()

	var err error

	defer func() {
		if err != nil {
			err = tx.Rollback()
			return
		}
		err = tx.Commit()
	}()

	fetchedIssuers := []issuer{}

	// we need to get all the v3 issuers that are
	// 1. not expired
	// 2. now is after valid_from
	// 3. have max(issuer_v3.end_at) < buffer

	err = tx.Select(
		&fetchedIssuers,
		`
		select
			i.issuer_id, i.issuer_type, i.issuer_cohort, i.max_tokens, i.version,i.buffer, i.valid_from, i.last_rotated_at, i.expires_at, i.duration,i.created_at
		from
			v3_issuers i
		where
			i.version = 3 and
			i.expires_at is not null and
			i.expires_at > now()
			and (select max(end_at) from v3_issuer_keys where issuer_id=i.issuer_id) < now() + i.buffer * i.duration::interval
		for update skip locked
		`,
	)
	if err != nil {
		return err
	}

	// for each issuer fetched
	for _, issuer := range fetchedIssuers {
		issuerDTO := parseIssuer(issuer)
		if err != nil {
			return fmt.Errorf("error failed to parse db issuer to dto: %w", err)
		}
		// get this issuer's keys populated

		var fetchIssuerKeys = []issuerKeys{}
		// get all the future keys for this issuer
		err = tx.Select(
			&fetchIssuerKeys,
			`SELECT *
			FROM v3_issuer_keys where issuer_id=$1
			and 
			(
				(select version from v3_issuers where issuer_id=$1)<=2
				or end_at > now()
			)
			ORDER BY end_at ASC NULLS FIRST, start_at ASC`,
			issuerDTO.ID,
		)
		if err != nil {
			c.Logger.Error("Failed to extract issuer keys from DB")
			return err
		}

		for _, v := range fetchIssuerKeys {
			k, err := c.convertDBIssuerKeys(v)
			if err != nil {
				c.Logger.Error("Failed to convert issuer keys from DB")
				return err
			}
			issuerDTO.Keys = append(issuerDTO.Keys, *k)
		}

		// populate the buffer of keys for the v3 issuer
		if err := txPopulateIssuerKeys(c.Logger, tx, issuerDTO); err != nil {
			return fmt.Errorf("failed to close rows on v3 issuer creation: %w", err)
		}
		// denote that the v3 issuer was rotated at this time
		if _, err = tx.Exec(
			`UPDATE v3_issuers SET last_rotated_at = now() where issuer_id = $1`,
			issuer.ID,
		); err != nil {
			return err
		}
	}

	return nil
}

// deleteIssuerKeys deletes v3 issuers keys that have ended more than the duration ago.
func (c *Server) deleteIssuerKeys(duration string) (int64, error) {
	result, err := c.db.Exec(`delete from v3_issuer_keys where issuer_id in (select issuer_id from v3_issuers where version = 3) and end_at < now() - $1::interval`, duration)
	if err != nil {
		return 0, fmt.Errorf("error deleting v3 issuer keys: %w", err)
	}

	rows, err := result.RowsAffected()
	if err != nil {
		return 0, fmt.Errorf("error deleting v3 issuer keys row affected: %w", err)
	}

	return rows, nil
}

// createIssuer - creation of a v3 issuer
func (c *Server) createV3Issuer(issuer Issuer) (err error) {
	defer incrementCounter(createIssuerCounter)
	if issuer.MaxTokens == 0 {
		issuer.MaxTokens = 40
	}

	validFrom := issuer.ValidFrom
	if issuer.ValidFrom == nil {
		validFrom = ptr.FromTime(time.Now())
	}

	tx := c.db.MustBegin()
	defer func() {
		if err != nil {
			err = tx.Rollback()
			return
		}
		err = tx.Commit()
	}()

	queryTimer := prometheus.NewTimer(createTimeLimitedIssuerDBDuration)
	row := tx.QueryRowx(
		`
		INSERT INTO v3_issuers
			(
				issuer_type,
				issuer_cohort,
				max_tokens,
				version,
				expires_at,
				buffer,
				duration,
			 	overlap,
			 	valid_from)
		VALUES
		($1, $2, $3, $4, $5, $6, $7, $8, $9)
		RETURNING issuer_id`,
		issuer.IssuerType,
		issuer.IssuerCohort,
		issuer.MaxTokens,
		issuer.Version,
		issuer.ExpiresAt,
		issuer.Buffer,
		issuer.Duration,
		issuer.Overlap,
		validFrom,
	)
	// get the newly inserted issuer identifier
	if err := row.Scan(&issuer.ID); err != nil {
		return fmt.Errorf("failed to get v3 issuer id: %w", err)
	}

	if err := txPopulateIssuerKeys(c.Logger, tx, issuer); err != nil {
		return fmt.Errorf("failed to close rows on v3 issuer creation: %w", err)
	}
	queryTimer.ObserveDuration()
	return nil
}

// on the transaction, populate v3 issuer keys for the v3 issuer
func txPopulateIssuerKeys(logger *logrus.Logger, tx *sqlx.Tx, issuer Issuer) error {
	var (
		duration *timeutils.ISODuration
		err      error
	)

	logger.Debug("checking if v3")
	if issuer.Version == 3 {
		// get the duration from the issuer
		if issuer.Duration != nil {
			logger.Debug("making sure duration is not nil")
			duration, err = timeutils.ParseDuration(*issuer.Duration)
			if err != nil {
				return fmt.Errorf("failed to parse issuer duration: %w", err)
			}
		}
	}

	// v1/v2 issuers only have a buffer of 1
	if issuer.Version < 3 {
		issuer.Buffer = 1
	}

	var tmp time.Time
	if issuer.ValidFrom != nil {
		tmp = *issuer.ValidFrom
	}
	start := &tmp

	i := 0
	// time to create the keys associated with the issuer
	if issuer.Keys == nil || len(issuer.Keys) == 0 {
		issuer.Keys = []IssuerKeys{}
	} else {
		// if the issuer has keys already, start needs to be the last item in slice
		tmp := *issuer.Keys[len(issuer.Keys)-1].EndAt
		start = &tmp
		i = len(issuer.Keys)
	}
	logger.Debug("about to make the issuer keys")

	valueFmtStr := ""

	var keys []issuerKeys
	var position = 0
	// Create signing keys for buffer and overlap
	// we really just want signing keys for the buckets that do not exist
	// not all the buckets
	for ; i < issuer.Buffer+issuer.Overlap; i++ {
		end := new(time.Time)
		if duration != nil {
			// start/end, increment every iteration
			end, err = duration.From(*start)
			if err != nil {
				return fmt.Errorf("unable to calculate end time: %w", err)
			}
		}

		signingKey, err := crypto.RandomSigningKey()
		if err != nil {
			logger.Error("Error generating key")
			return err
		}

		signingKeyTxt, err := signingKey.MarshalText()
		if err != nil {
			logger.Error("Error marshalling signing key")
			return err
		}

		pubKeyTxt, err := signingKey.PublicKey().MarshalText()
		if err != nil {
			logger.Error("Error marshalling public key")
			return err
		}
		logger.Infof("iteration key pubkey: %s", string(pubKeyTxt))

		tmpStart := *start
		tmpEnd := *end

		var k = issuerKeys{
			SigningKey: signingKeyTxt,
			PublicKey:  ptr.FromString(string(pubKeyTxt)),
			Cohort:     issuer.IssuerCohort,
			IssuerID:   issuer.ID,
			StartAt:    &tmpStart,
			EndAt:      &tmpEnd,
		}

		keys = append(keys, k)
<<<<<<< HEAD

		if issuer.ValidFrom != nil && !start.Equal(*issuer.ValidFrom) {
=======
		if position != 0 {
>>>>>>> 537720b5
			valueFmtStr += ", "
		}

		valueFmtStr += fmt.Sprintf("($%d, $%d, $%d, $%d, $%d, $%d)",
			position+1,
			position+2,
			position+3,
			position+4,
			position+5,
			position+6)

		// next set of position parameter start
		position += 6

		// increment start
		if start != nil && end != nil {
			tmp := *end
			start = &tmp
		}
	}

	var values []interface{}
	// create our value params for insertion
	for _, v := range keys {
		values = append(values,
			v.IssuerID, v.SigningKey, v.PublicKey, v.Cohort, v.StartAt, v.EndAt)
	}

	if len(values) == 0 {
		// nothing to insert, return
		return nil
	}

	rows, err := tx.Query(
		fmt.Sprintf(`
		INSERT INTO v3_issuer_keys
			(
				issuer_id,
				signing_key,
				public_key,
				cohort,
				start_at,
				end_at
			)
		VALUES %s`, valueFmtStr), values...)
	if err != nil {
		logger.Error("Could not insert the new issuer keys into the DB")
		return err
	}
	defer rows.Close()
	return nil
}

func (c *Server) createIssuerV2(issuerType string, issuerCohort int16, maxTokens int, expiresAt *time.Time) error {
	defer incrementCounter(createIssuerCounter)
	if maxTokens == 0 {
		maxTokens = 40
	}

	// convert to a v3 issuer
	return c.createV3Issuer(Issuer{
		IssuerType:   issuerType,
		IssuerCohort: issuerCohort,
		Version:      2,
		MaxTokens:    maxTokens,
		ExpiresAt:    *expiresAt,
	})
}

func (c *Server) createIssuer(issuerType string, issuerCohort int16, maxTokens int, expiresAt *time.Time) error {
	defer incrementCounter(createIssuerCounter)
	if maxTokens == 0 {
		maxTokens = 40
	}

	// convert to a v3 issuer
	return c.createV3Issuer(Issuer{
		IssuerType:   issuerType,
		IssuerCohort: issuerCohort,
		Version:      1,
		MaxTokens:    maxTokens,
		ExpiresAt:    *expiresAt,
	})
}

// Queryable is an interface requiring the method Query
type Queryable interface {
	Query(query string, args ...interface{}) (*sql.Rows, error)
}

// RedeemToken redeems a token given an issuer and and preimage
func (c *Server) RedeemToken(issuerForRedemption *Issuer, preimage *crypto.TokenPreimage, payload string, offset int64) error {
	defer incrementCounter(redeemTokenCounter)
	if issuerForRedemption.Version == 1 {
		return redeemTokenWithDB(c.db, issuerForRedemption.IssuerType, preimage, payload)
	} else if issuerForRedemption.Version == 2 || issuerForRedemption.Version == 3 {
		return c.redeemTokenWithDynamo(issuerForRedemption, preimage, payload, offset)
	}
	return errors.New("wrong issuer version")
}

func redeemTokenWithDB(db Queryable, stringIssuer string, preimage *crypto.TokenPreimage, payload string) error {
	preimageTxt, err := preimage.MarshalText()
	if err != nil {
		return err
	}

	queryTimer := prometheus.NewTimer(createRedemptionDBDuration)
	rows, err := db.Query(
		`INSERT INTO redemptions(id, issuer_type, ts, payload) VALUES ($1, $2, NOW(), $3)`, preimageTxt, stringIssuer, payload)
	if err != nil {
		if err, ok := err.(*pq.Error); ok && err.Code == "23505" { // unique constraint violation
			return errDuplicateRedemption
		}
		return err
	}
	defer rows.Close()

	queryTimer.ObserveDuration()
	return nil
}

func (c *Server) fetchRedemption(issuerType, id string) (*Redemption, error) {
	defer incrementCounter(fetchRedemptionCounter)
	if c.caches != nil {
		if cached, found := c.caches["redemptions"].Get(fmt.Sprintf("%s:%s", issuerType, id)); found {
			return cached.(*Redemption), nil
		}
	}

	queryTimer := prometheus.NewTimer(fetchRedemptionDBDuration)
	rows, err := c.db.Query(
		`SELECT id, issuer_id, ts, payload FROM redemptions WHERE id = $1 AND issuer_type = $2`, id, issuerType)
	queryTimer.ObserveDuration()

	if err != nil {
		c.Logger.Error("Unable to perform the query")
		return nil, err
	}
	defer rows.Close()

	if rows.Next() {
		var redemption = &Redemption{}
		if err := rows.Scan(&redemption.ID, &redemption.IssuerType, &redemption.Timestamp, &redemption.Payload); err != nil {
			c.Logger.Error("Unable to convert DB values into redemption data structure")
			return nil, err
		}

		if c.caches != nil {
			c.caches["redemptions"].SetDefault(fmt.Sprintf("%s:%s", issuerType, id), redemption)
		}

		return redemption, nil
	}

	if err := rows.Err(); err != nil {
		c.Logger.Error("Error parsing rows of DB")
		return nil, err
	}

	c.Logger.Error("Redemption not found")
	return nil, errRedemptionNotFound
}

func (c *Server) convertDBIssuerKeys(issuerKeyToConvert issuerKeys) (*IssuerKeys, error) {
	stringifiedSigningKey := string(issuerKeyToConvert.SigningKey)
	if c.caches != nil {
		if cached, found := c.caches["convertedissuerkeyss"].Get(stringifiedSigningKey); found {
			return cached.(*IssuerKeys), nil
		}
	}
	parsedIssuerKeys, err := parseIssuerKeys(issuerKeyToConvert)
	if err != nil {
		return nil, err
	}
	if c.caches != nil {
		c.caches["issuerkeys"].SetDefault(stringifiedSigningKey, parseIssuerKeys)
	}
	return &parsedIssuerKeys, nil
}

// convertDBIssuer takes an issuer from the database and returns a reference to that issuer
// Represented as an Issuer struct. It will return out of the cache if possible. If there
// is no cache record, the database issuer will be parsed into an Issuer, the cache will be
// updated, and then the Issuer reference will be returned.
func (c *Server) convertDBIssuer(issuerToConvert issuer) *Issuer {
	stringifiedID := string(issuerToConvert.ID.String())
	if c.caches != nil {
		if cached, found := c.caches["convertedissuers"].Get(stringifiedID); found {
			return cached.(*Issuer)
		}
	}

	parsedIssuer := parseIssuer(issuerToConvert)

	if c.caches != nil {
		c.caches["issuer"].SetDefault(stringifiedID, parsedIssuer)
	}

	return &parsedIssuer
}

func parseIssuerKeys(issuerKeysToParse issuerKeys) (IssuerKeys, error) {
	parsedIssuerKey := IssuerKeys{
		ID:        issuerKeysToParse.ID,
		Cohort:    issuerKeysToParse.Cohort,
		CreatedAt: issuerKeysToParse.CreatedAt,
		StartAt:   issuerKeysToParse.StartAt,
		EndAt:     issuerKeysToParse.EndAt,
		IssuerID:  issuerKeysToParse.IssuerID,
		PublicKey: issuerKeysToParse.PublicKey,
	}

	parsedIssuerKey.SigningKey = &crypto.SigningKey{}
	err := parsedIssuerKey.SigningKey.UnmarshalText(issuerKeysToParse.SigningKey)
	if err != nil {
		return IssuerKeys{}, err
	}
	return parsedIssuerKey, nil
}

// parseIssuer converts a database issuer into an Issuer struct with no additional side-effects
func parseIssuer(issuerToParse issuer) Issuer {
	parsedIssuer := Issuer{
		ID:           issuerToParse.ID,
		Version:      issuerToParse.Version,
		IssuerType:   issuerToParse.IssuerType,
		IssuerCohort: issuerToParse.IssuerCohort,
		MaxTokens:    issuerToParse.MaxTokens,
		Buffer:       issuerToParse.Buffer,
		Overlap:      issuerToParse.Overlap,
		ValidFrom:    issuerToParse.ValidFrom,
		Duration:     issuerToParse.Duration,
	}
	if issuerToParse.ExpiresAt.Valid {
		parsedIssuer.ExpiresAt = issuerToParse.ExpiresAt.Time
	}
	if issuerToParse.CreatedAt.Valid {
		parsedIssuer.CreatedAt = issuerToParse.CreatedAt.Time
	}
	if issuerToParse.RotatedAt.Valid {
		parsedIssuer.RotatedAt = issuerToParse.RotatedAt.Time
	}

	return parsedIssuer
}

// isPostgresNotFoundError uses the error map found at the below URL to determine if an
// error is a Postgres no_data_found error.
// https://github.com/lib/pq/blob/d5affd5073b06f745459768de35356df2e5fd91d/error.go#L348
func isPostgresNotFoundError(err error) bool {
	pqError, ok := err.(*pq.Error)
	if !ok {
		return false
	}
	if pqError.Code.Class().Name() != "no_data_found" {
		return true
	}
	return false
}<|MERGE_RESOLUTION|>--- conflicted
+++ resolved
@@ -916,12 +916,7 @@
 		}
 
 		keys = append(keys, k)
-<<<<<<< HEAD
-
-		if issuer.ValidFrom != nil && !start.Equal(*issuer.ValidFrom) {
-=======
 		if position != 0 {
->>>>>>> 537720b5
 			valueFmtStr += ", "
 		}
 

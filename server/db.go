--- conflicted
+++ resolved
@@ -7,7 +7,6 @@
 	"fmt"
 	"log/slog"
 	"os"
-	"strconv"
 	"time"
 
 	"github.com/brave-intl/challenge-bypass-server/model"
@@ -86,51 +85,6 @@
 	c.dbConfig = config
 }
 
-<<<<<<< HEAD
-// InitDBConfig reads os environment and update conf
-func (c *Server) InitDBConfig() error {
-	conf := DBConfig{
-		DefaultDaysBeforeExpiry: 7,
-		DefaultIssuerValidDays:  30,
-		MaxConnection:           100,
-	}
-	// Heroku style
-	if connectionURI := os.Getenv("DATABASE_URL"); connectionURI != "" {
-		conf.ConnectionURI = os.Getenv("DATABASE_URL")
-	}
-	if dynamodbEndpoint := os.Getenv("DYNAMODB_ENDPOINT"); dynamodbEndpoint != "" {
-		conf.DynamodbEndpoint = os.Getenv("DYNAMODB_ENDPOINT")
-	}
-	if maxConnection := os.Getenv("MAX_DB_CONNECTION"); maxConnection != "" {
-		if count, err := strconv.Atoi(maxConnection); err == nil {
-			conf.MaxConnection = count
-		}
-	}
-	if defaultDaysBeforeExpiry := os.Getenv("DEFAULT_DAYS_BEFORE_EXPIRY"); defaultDaysBeforeExpiry != "" {
-		if count, err := strconv.Atoi(defaultDaysBeforeExpiry); err == nil {
-			conf.DefaultDaysBeforeExpiry = count
-		}
-	}
-	if defaultIssuerValidDays := os.Getenv("DEFAULT_ISSUER_VALID_DAYS"); defaultIssuerValidDays != "" {
-		if count, err := strconv.Atoi(defaultIssuerValidDays); err == nil {
-			conf.DefaultIssuerValidDays = count
-		}
-	}
-	if cacheEnabled := os.Getenv("CACHE_ENABLED"); cacheEnabled == "true" {
-		cachingConfig := CachingConfig{
-			Enabled:       true,
-			ExpirationSec: 10,
-		}
-		if cacheDurationSecs := os.Getenv("CACHE_DURATION_SECS"); cacheDurationSecs != "" {
-			if secs, err := strconv.Atoi(cacheDurationSecs); err == nil {
-				cachingConfig.ExpirationSec = secs
-			}
-		}
-		conf.CachingConfig = cachingConfig
-	}
-	c.LoadDBConfig(conf)
-	return nil
-=======
 func makeDBConnection(uri string, maxConnection int) (*sql.DB, error) {
 	db, err := sql.Open("postgres", uri)
 	if err != nil {
@@ -143,7 +97,6 @@
 	db.SetConnMaxIdleTime(90 * time.Second)
 
 	return db, nil
->>>>>>> 03ecd1f5
 }
 
 // InitDB initialzes the database connection based on a server's configuration

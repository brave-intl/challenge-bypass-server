package server

import (
	"context"
	"database/sql"
	"errors"
	"fmt"
	"os"
	"strconv"
	"time"

	"github.com/brave-intl/challenge-bypass-server/utils"
	"github.com/brave-intl/challenge-bypass-server/utils/metrics"
	"github.com/brave-intl/challenge-bypass-server/utils/ptr"

	timeutils "github.com/brave-intl/bat-go/libs/time"
	crypto "github.com/brave-intl/challenge-bypass-ristretto-ffi"
	migrate "github.com/golang-migrate/migrate/v4"
	"github.com/golang-migrate/migrate/v4/database/postgres"
	_ "github.com/golang-migrate/migrate/v4/source/file" // Why?
	"github.com/google/uuid"
	"github.com/jmoiron/sqlx"
	"github.com/lib/pq"
	cache "github.com/patrickmn/go-cache"
	"github.com/prometheus/client_golang/prometheus"
	"github.com/sirupsen/logrus"
)

// CachingConfig is how long data is cached
type CachingConfig struct {
	Enabled       bool `json:"enabled"`
	ExpirationSec int  `json:"expirationSec"`
}

// DbConfig defines app configurations
type DbConfig struct {
	ConnectionURI           string        `json:"connectionURI"`
	CachingConfig           CachingConfig `json:"caching"`
	MaxConnection           int           `json:"maxConnection"`
	DefaultDaysBeforeExpiry int           `json:"DefaultDaysBeforeExpiry"`
	DefaultIssuerValidDays  int           `json:"DefaultIssuerValidDays"`
	DynamodbEndpoint        string        `json:"DynamodbEndpoint"`
}

type issuer struct {
	ID                   *uuid.UUID  `db:"issuer_id"`
	IssuerType           string      `db:"issuer_type"`
	IssuerCohort         int16       `db:"issuer_cohort"`
	SigningKey           []byte      `db:"signing_key"`
	MaxTokens            int         `db:"max_tokens"`
	CreatedAt            pq.NullTime `db:"created_at"`
	ExpiresAt            pq.NullTime `db:"expires_at"`
	RotatedAt            pq.NullTime `db:"last_rotated_at"`
	Version              int         `db:"version"`
	ValidFrom            *time.Time  `json:"valid_from" db:"valid_from"`
	Buffer               int         `json:"buffer" db:"buffer"`
	DaysOut              int         `json:"days_out" db:"days_out"`
	Overlap              int         `json:"overlap" db:"overlap"`
	Duration             *string     `json:"duration" db:"duration"`
	RedemptionRepository string      `json:"-" db:"redemption_repository"`
}

// issuerKeys - an issuer that uses time based keys
type issuerKeys struct {
	ID         *uuid.UUID `db:"key_id"`
	SigningKey []byte     `db:"signing_key"`
	PublicKey  *string    `db:"public_key"`
	Cohort     int16      `db:"cohort"`
	IssuerID   *uuid.UUID `db:"issuer_id"`
	CreatedAt  *time.Time `db:"created_at"`
	StartAt    *time.Time `db:"start_at"`
	EndAt      *time.Time `db:"end_at"`
}

// IssuerKeys - an issuer that uses time based keys
type IssuerKeys struct {
	ID         *uuid.UUID         `json:"id"`
	SigningKey *crypto.SigningKey `json:"-"`
	PublicKey  *string            `json:"public_key" db:"public_key"`
	Cohort     int16              `json:"cohort" db:"cohort"`
	IssuerID   *uuid.UUID         `json:"issuer_id" db:"issuer_id"`
	CreatedAt  *time.Time         `json:"created_at" db:"created_at"`
	StartAt    *time.Time         `json:"start_at" db:"start_at"`
	EndAt      *time.Time         `json:"end_at" db:"end_at"`
}

// Issuer of tokens
type Issuer struct {
	SigningKey   *crypto.SigningKey
	ID           *uuid.UUID   `json:"id"`
	IssuerType   string       `json:"issuer_type"`
	IssuerCohort int16        `json:"issuer_cohort"`
	MaxTokens    int          `json:"max_tokens"`
	CreatedAt    time.Time    `json:"created_at"`
	ExpiresAt    time.Time    `json:"expires_at"`
	RotatedAt    time.Time    `json:"rotated_at"`
	Version      int          `json:"version"`
	ValidFrom    *time.Time   `json:"valid_from"`
	Buffer       int          `json:"buffer"`
	Overlap      int          `json:"overlap"`
	Duration     *string      `json:"duration"`
	Keys         []IssuerKeys `json:"keys"`
}

// Redemption is a token Redeemed
type Redemption struct {
	IssuerType string    `json:"issuerType" db:"issuer_type"`
	ID         string    `json:"id" db:"id"`
	Timestamp  time.Time `json:"timestamp" db:"ts"`
	Payload    string    `json:"payload" db:"payload"`
}

// RedemptionV2 is a token Redeemed
type RedemptionV2 struct {
	IssuerID  string    `json:"issuerId"`
	ID        string    `json:"id"`
	PreImage  string    `json:"preImage"`
	Timestamp time.Time `json:"timestamp"`
	Payload   string    `json:"payload"`
	TTL       int64     `json:"TTL"`
	Offset    int64     `json:"offset"`
}

// CacheInterface cache functions
type CacheInterface interface {
	Get(k string) (interface{}, bool)
	Delete(k string)
	SetDefault(k string, x interface{})
}

var (
	errIssuerNotFound       = errors.New("issuer with the given name does not exist")
	errIssuerCohortNotFound = errors.New("issuer with the given name and cohort does not exist")
	errDuplicateRedemption  = errors.New("duplicate Redemption")
	errRedemptionNotFound   = errors.New("redemption with the given id does not exist")
)

// LoadDbConfig loads config into server variable
func (c *Server) LoadDbConfig(config DbConfig) {
	c.dbConfig = config
}

// InitDb initialzes the database connection based on a server's configuration
func (c *Server) InitDb() {
	cfg := c.dbConfig

	db, err := sqlx.Open("postgres", cfg.ConnectionURI)
	if err != nil {
		panic(err)
	}
	db.SetMaxOpenConns(cfg.MaxConnection)
	c.db = db

	// Database Telemetry (open connections, etc)
	// Create a new collector, the name will be used as a label on the metrics
	collector := metrics.NewStatsCollector("challenge_bypass_db", db)
	// Register it with Prometheus
	err = prometheus.Register(collector)

	if ae, ok := err.(prometheus.AlreadyRegisteredError); ok {
		// take old collector, and add the new db
		if sc, ok := ae.ExistingCollector.(*metrics.StatsCollector); ok {
			sc.AddStatsGetter("challenge_bypass_db", db)
		}
	}

	if os.Getenv("ENV") != "production" {
		time.Sleep(10 * time.Second)
	}

	driver, err := postgres.WithInstance(c.db.DB, &postgres.Config{})
	if err != nil {
		panic(err)
	}
	m, err := migrate.NewWithDatabaseInstance(
		"file:///src/migrations",
		"postgres", driver)
	if err != nil {
		panic(err)
	}
	err = m.Migrate(7)
	if err != migrate.ErrNoChange && err != nil {
		panic(err)
	}

	if cfg.CachingConfig.Enabled {
		c.caches = make(map[string]CacheInterface)
		defaultDuration := time.Duration(cfg.CachingConfig.ExpirationSec) * time.Second
		convertedissuersDuration := time.Duration(1 * time.Hour)
		c.caches["issuers"] = cache.New(defaultDuration, 2*defaultDuration)
		c.caches["issuer"] = cache.New(defaultDuration, 2*defaultDuration)
		c.caches["redemptions"] = cache.New(defaultDuration, 2*defaultDuration)
		c.caches["issuercohort"] = cache.New(defaultDuration, 2*defaultDuration)
		c.caches["convertedissuers"] = cache.New(convertedissuersDuration, 2*convertedissuersDuration)
	}
}

var (
	fetchIssuerCounter = prometheus.NewCounter(prometheus.CounterOpts{
		Name: "fetch_issuer_count",
		Help: "Number of fetch issuer attempts",
	})

	createIssuerCounter = prometheus.NewCounter(prometheus.CounterOpts{
		Name: "create_issuer_count",
		Help: "Number of create issuer attempts",
	})

	redeemTokenCounter = prometheus.NewCounter(prometheus.CounterOpts{
		Name: "redeem_token_count",
		Help: "Number of calls to redeem token",
	})

	fetchRedemptionCounter = prometheus.NewCounter(prometheus.CounterOpts{
		Name: "fetch_redemption_count",
		Help: "Number of calls to fetch redemption",
	})

	// Timers for SQL calls
	latencyBuckets = []float64{.25, .5, 1, 2.5, 5, 10}

	fetchIssuerByTypeDBDuration = prometheus.NewHistogram(prometheus.HistogramOpts{
		Name:    "db_fetch_issuer_by_type_duration",
		Help:    "select issuer by type sql call duration",
		Buckets: latencyBuckets,
	})

	createIssuerDBDuration = prometheus.NewHistogram(prometheus.HistogramOpts{
		Name:    "db_create_issuer_duration",
		Help:    "create issuer sql call duration",
		Buckets: latencyBuckets,
	})

	createTimeLimitedIssuerDBDuration = prometheus.NewHistogram(prometheus.HistogramOpts{
		Name:    "db_create_time_limited_issuer_duration",
		Help:    "create issuer sql call duration",
		Buckets: latencyBuckets,
	})

	createRedemptionDBDuration = prometheus.NewHistogram(prometheus.HistogramOpts{
		Name:    "db_create_redemption_duration",
		Help:    "create redemption sql call duration",
		Buckets: latencyBuckets,
	})

	fetchRedemptionDBDuration = prometheus.NewHistogram(prometheus.HistogramOpts{
		Name:    "db_fetch_redemption_duration",
		Help:    "fetch redemption sql call duration",
		Buckets: latencyBuckets,
	})
)

func incrementCounter(c prometheus.Counter) {
	c.Add(1)
}

func (c *Server) fetchIssuer(issuerID string) (*Issuer, *utils.ProcessingError) {
	defer incrementCounter(fetchIssuerCounter)

	var (
		err       error
		temporary = false
	)

	if c.caches != nil {
		if cached, found := c.caches["issuer"].Get(issuerID); found {
			return cached.(*Issuer), nil
		}
	}

	fetchedIssuer := issuer{}
	err = c.db.Select(&fetchedIssuer, `
	    SELECT * FROM v3_issuers
	    WHERE issuer_id=$1
	`, issuerID)

	if err != nil {
		if !isPostgresNotFoundError(err) {
			temporary = true
		}
		return nil, utils.ProcessingErrorFromError(errIssuerNotFound, temporary)
	}

	convertedIssuer := c.convertDBIssuer(fetchedIssuer)
	// get the signing keys
	if convertedIssuer.Keys == nil {
		convertedIssuer.Keys = []IssuerKeys{}
	}

	var fetchIssuerKeys = []issuerKeys{}
	err = c.db.Select(
		&fetchIssuerKeys,
		`SELECT *
			FROM v3_issuer_keys where issuer_id=$1
			ORDER BY end_at DESC NULLS LAST, start_at DESC`,
		convertedIssuer.ID,
	)
	if err != nil {
		if !isPostgresNotFoundError(err) {
			c.Logger.Error("Postgres encountered temporary error")
			temporary = true
		}
		return nil, utils.ProcessingErrorFromError(err, temporary)
	}

	for _, v := range fetchIssuerKeys {
		k, err := c.convertDBIssuerKeys(v)
		if err != nil {
			c.Logger.Error("Failed to convert issuer keys from DB")
			return nil, utils.ProcessingErrorFromError(err, temporary)
		}
		convertedIssuer.Keys = append(convertedIssuer.Keys, *k)
	}

	if c.caches != nil {
		c.caches["issuer"].SetDefault(issuerID, *convertedIssuer)
	}

	return convertedIssuer, nil
}

func (c *Server) fetchIssuersByCohort(issuerType string, issuerCohort int16) (*[]Issuer, *utils.ProcessingError) {
	// will not lose resolution int16->int
	compositeCacheKey := issuerType + strconv.Itoa(int(issuerCohort))
	if c.caches != nil {
		if cached, found := c.caches["issuercohort"].Get(compositeCacheKey); found {
			return cached.(*[]Issuer), nil
		}
	}

	var (
		err       error
		temporary = false
	)

	fetchedIssuers := []issuer{}
	err = c.db.Select(
		&fetchedIssuers,
		`SELECT i.*
		FROM v3_issuers i join v3_issuer_keys k on (i.issuer_id=k.issuer_id)
		WHERE i.issuer_type=$1 AND k.cohort=$2
		ORDER BY i.expires_at DESC NULLS LAST, i.created_at DESC`, issuerType, issuerCohort)
	if err != nil {
		c.Logger.Error("Failed to extract issuers from DB")
		if isPostgresNotFoundError(err) {
			temporary = true
		}
		return nil, utils.ProcessingErrorFromError(err, temporary)
	}

	if len(fetchedIssuers) < 1 {
		return nil, utils.ProcessingErrorFromError(errIssuerCohortNotFound, temporary)
	}

	issuers := []Issuer{}
	for _, fetchedIssuer := range fetchedIssuers {
		convertedIssuer := c.convertDBIssuer(fetchedIssuer)
		// get the keys for the Issuer
		if convertedIssuer.Keys == nil {
			convertedIssuer.Keys = []IssuerKeys{}
		}

		var fetchIssuerKeys = []issuerKeys{}
		err = c.db.Select(
			&fetchIssuerKeys,
			`SELECT *
			FROM v3_issuer_keys where issuer_id=$1
			ORDER BY end_at DESC NULLS LAST, start_at DESC`,
			convertedIssuer.ID,
		)
		if err != nil {
			if !isPostgresNotFoundError(err) {
				c.Logger.Error("Postgres encountered temporary error")
				temporary = true
			}
			return nil, utils.ProcessingErrorFromError(err, temporary)
		}

		for _, v := range fetchIssuerKeys {
			k, err := c.convertDBIssuerKeys(v)
			if err != nil {
				c.Logger.Error("Failed to convert issuer keys from DB")
				return nil, utils.ProcessingErrorFromError(err, temporary)
			}
			convertedIssuer.Keys = append(convertedIssuer.Keys, *k)
		}

		issuers = append(issuers, *convertedIssuer)
	}

	if c.caches != nil {
		c.caches["issuercohort"].SetDefault(compositeCacheKey, issuers)
	}

	return &issuers, nil
}

<<<<<<< HEAD
func (c *Server) fetchIssuers(issuerType string) (*[]Issuer, *utils.ProcessingError) {
=======
func (c *Server) fetchIssuerByType(ctx context.Context, issuerType string) (*Issuer, error) {
	if c.caches != nil {
		if cached, found := c.caches["issuer"].Get(issuerType); found {
			// TODO: check this
			return cached.(*Issuer), nil
		}
	}

	var issuerV3 issuer
	err := c.db.GetContext(ctx, &issuerV3,
		`SELECT *
		FROM v3_issuers
		WHERE issuer_type=$1
		ORDER BY expires_at DESC NULLS LAST, created_at DESC`, issuerType)
	if err != nil {
		return nil, err
	}

	convertedIssuer, err := c.convertDBIssuer(issuerV3)
	if err != nil {
		return nil, err
	}

	if convertedIssuer.Keys == nil {
		convertedIssuer.Keys = []IssuerKeys{}
	}

	var fetchIssuerKeys []issuerKeys
	err = c.db.SelectContext(ctx, &fetchIssuerKeys, `SELECT * FROM v3_issuer_keys where issuer_id=$1 
                             ORDER BY end_at DESC NULLS LAST, start_at DESC`, issuerV3.ID)
	if err != nil {
		return nil, err
	}

	for _, v := range fetchIssuerKeys {
		k, err := c.convertDBIssuerKeys(v)
		if err != nil {
			c.Logger.Error("Failed to convert issuer keys from DB")
			return nil, err
		}
		convertedIssuer.Keys = append(convertedIssuer.Keys, *k)
	}

	if c.caches != nil {
		c.caches["issuer"].SetDefault(issuerType, issuerV3)
	}

	return convertedIssuer, nil
}

func (c *Server) fetchIssuers(issuerType string) (*[]Issuer, error) {
>>>>>>> 79f602d8
	if c.caches != nil {
		if cached, found := c.caches["issuers"].Get(issuerType); found {
			return cached.(*[]Issuer), nil
		}
	}

	var (
		err       error
		temporary = false
	)

	fetchedIssuers := []issuer{}
	err = c.db.Select(
		&fetchedIssuers,
		`SELECT *
		FROM v3_issuers
		WHERE issuer_type=$1
		ORDER BY expires_at DESC NULLS LAST, created_at DESC`, issuerType)
	if err != nil {
		c.Logger.Error("Failed to extract issuers from DB")
		if !isPostgresNotFoundError(err) {
			temporary = true
		}
		return nil, utils.ProcessingErrorFromError(err, temporary)
	}

	if len(fetchedIssuers) < 1 {
		return nil, utils.ProcessingErrorFromError(errIssuerNotFound, temporary)
	}

	issuers := []Issuer{}
	for _, fetchedIssuer := range fetchedIssuers {
		convertedIssuer := c.convertDBIssuer(fetchedIssuer)
		// get the keys for the Issuer
		if convertedIssuer.Keys == nil {
			convertedIssuer.Keys = []IssuerKeys{}
		}

		var fetchIssuerKeys = []issuerKeys{}
		err = c.db.Select(
			&fetchIssuerKeys,
			`SELECT *
			FROM v3_issuer_keys where issuer_id=$1
			ORDER BY end_at DESC NULLS LAST, start_at DESC`,
			convertedIssuer.ID,
		)
		if err != nil {
			if !isPostgresNotFoundError(err) {
				c.Logger.Error("Failed to extract issuer keys from DB")
				temporary = true
			}
			return nil, utils.ProcessingErrorFromError(err, temporary)
		}

		for _, v := range fetchIssuerKeys {
			k, err := c.convertDBIssuerKeys(v)
			if err != nil {
				c.Logger.Error("Failed to convert issuer keys from DB")
				return nil, utils.ProcessingErrorFromError(err, temporary)
			}
			convertedIssuer.Keys = append(convertedIssuer.Keys, *k)
		}

		issuers = append(issuers, *convertedIssuer)
	}

	if c.caches != nil {
		c.caches["issuers"].SetDefault(issuerType, issuers)
	}

	return &issuers, nil
}

// FetchAllIssuers fetches all issuers from a cache or a database, saving them in the cache
// if it has to query the database.
func (c *Server) FetchAllIssuers() (*[]Issuer, *utils.ProcessingError) {
	if c.caches != nil {
		if cached, found := c.caches["issuers"].Get("all"); found {
			return cached.(*[]Issuer), nil
		}
	}

	var (
		err       error
		temporary = false
	)

	fetchedIssuers := []issuer{}
	err = c.db.Select(
		&fetchedIssuers,
		`SELECT *
		FROM v3_issuers
		ORDER BY expires_at DESC NULLS LAST, created_at DESC`)
	if err != nil {
		c.Logger.Error("Failed to extract issuers from DB")
		if !isPostgresNotFoundError(err) {
			temporary = true
		} else {
			panic("Postgres encountered temporary error")
		}
		return nil, utils.ProcessingErrorFromError(err, temporary)
	}

	issuers := []Issuer{}
	for _, fetchedIssuer := range fetchedIssuers {
		convertedIssuer := c.convertDBIssuer(fetchedIssuer)

		if convertedIssuer.Keys == nil {
			convertedIssuer.Keys = []IssuerKeys{}
		}

		var fetchIssuerKeys = []issuerKeys{}
		err = c.db.Select(
			&fetchIssuerKeys,
			`SELECT *
			FROM v3_issuer_keys where issuer_id=$1
			ORDER BY end_at DESC NULLS LAST, start_at DESC`,
			convertedIssuer.ID,
		)
		if err != nil {
			if !isPostgresNotFoundError(err) {
				c.Logger.Error("Postgres encountered temporary error")
				temporary = true
			}
			return nil, utils.ProcessingErrorFromError(err, temporary)
		}

		for _, v := range fetchIssuerKeys {
			k, err := c.convertDBIssuerKeys(v)
			if err != nil {
				c.Logger.Error("Failed to convert issuer keys from DB")
				return nil, utils.ProcessingErrorFromError(err, temporary)
			}
			convertedIssuer.Keys = append(convertedIssuer.Keys, *k)
		}

		issuers = append(issuers, *convertedIssuer)
	}

	if c.caches != nil {
		c.caches["issuers"].SetDefault("all", issuers)
	}

	return &issuers, nil
}

// RotateIssuers is the function that rotates
func (c *Server) rotateIssuers() error {
	cfg := c.dbConfig

	tx := c.db.MustBegin()

	var err error

	defer func() {
		if err != nil {
			err = tx.Rollback()
			return
		}
		err = tx.Commit()
	}()

	var fetchedIssuers []issuer
	err = tx.Select(
		&fetchedIssuers,
		`SELECT * FROM v3_issuers
			WHERE expires_at IS NOT NULL
			AND last_rotated_at < NOW() - $1 * INTERVAL '1 day'
			AND expires_at < NOW() + $1 * INTERVAL '1 day'
			AND version <= 2
		FOR UPDATE SKIP LOCKED`, cfg.DefaultDaysBeforeExpiry,
	)
	if err != nil {
		return err
	}

	for _, v := range fetchedIssuers {
		// converted
		issuer := c.convertDBIssuer(v)
		// populate keys in db
		if err := txPopulateIssuerKeys(c.Logger, tx, *issuer); err != nil {
			tx.Rollback()
			return fmt.Errorf("failed to populate v3 issuer keys: %w", err)
		}

		if _, err = tx.Exec(
			`UPDATE v3_issuers SET last_rotated_at = now() where issuer_id = $1`,
			issuer.ID,
		); err != nil {
			return err
		}
	}

	return nil
}

// rotateIssuers is the function that rotates
func (c *Server) rotateIssuersV3() error {
	tx := c.db.MustBegin()

	var err error

	defer func() {
		if err != nil {
			err = tx.Rollback()
			return
		}
		err = tx.Commit()
	}()

	fetchedIssuers := []issuer{}

	// we need to get all the v3 issuers that are
	// 1. not expired
	// 2. now is after valid_from
	// 3. have max(issuer_v3.end_at) < buffer

	err = tx.Select(
		&fetchedIssuers,
		`
		select
			i.issuer_id, i.issuer_type, i.issuer_cohort, i.max_tokens, i.version,i.buffer, i.valid_from, i.last_rotated_at, i.expires_at, i.duration,i.created_at
		from
			v3_issuers i
		where
			i.version = 3 and
			i.expires_at is not null and
			i.expires_at < now()
			and (select max(end_at) from v3_issuer_keys where issuer_id=i.issuer_id) < now() + i.buffer * i.duration::interval
		for update skip locked
		`,
	)
	if err != nil {
		return err
	}

	// for each issuer fetched
	for _, issuer := range fetchedIssuers {
		issuerDTO := parseIssuer(issuer)
		if err != nil {
			tx.Rollback()
			return fmt.Errorf("error failed to parse db issuer to dto: %w", err)
		}
		// populate the buffer of keys for the v3 issuer
		if err := txPopulateIssuerKeys(c.Logger, tx, issuerDTO); err != nil {
			tx.Rollback()
			return fmt.Errorf("failed to close rows on v3 issuer creation: %w", err)
		}
		// denote that the v3 issuer was rotated at this time
		if _, err = tx.Exec(
			`UPDATE v3_issuers SET last_rotated_at = now() where issuer_id = $1`,
			issuer.ID,
		); err != nil {
			return err
		}
	}

	return nil
}

// deleteIssuerKeys deletes v3 issuers keys that have ended more than the duration ago.
func (c *Server) deleteIssuerKeys(duration string) (int64, error) {
	result, err := c.db.Exec(`delete from v3_issuer_keys where issuer_id in (select issuer_id from v3_issuers where version = 3) and end_at < now() - $1::interval`, duration)
	if err != nil {
		return 0, fmt.Errorf("error deleting v3 issuer keys: %w", err)
	}

	rows, err := result.RowsAffected()
	if err != nil {
		return 0, fmt.Errorf("error deleting v3 issuer keys row affected: %w", err)
	}

	return rows, nil
}

// createIssuer - creation of a v3 issuer
func (c *Server) createV3Issuer(issuer Issuer) error {
	defer incrementCounter(createIssuerCounter)
	if issuer.MaxTokens == 0 {
		issuer.MaxTokens = 40
	}

	validFrom := issuer.ValidFrom
	if issuer.ValidFrom == nil {
		validFrom = ptr.FromTime(time.Now())
	}

	tx := c.db.MustBegin()

	queryTimer := prometheus.NewTimer(createTimeLimitedIssuerDBDuration)
	row := tx.QueryRowx(
		`
		INSERT INTO v3_issuers
			(
				issuer_type,
				issuer_cohort,
				max_tokens,
				version,
				expires_at,
				buffer,
				duration,
			 	overlap,
			 	valid_from)
		VALUES
		($1, $2, $3, $4, $5, $6, $7, $8, $9)
		RETURNING issuer_id`,
		issuer.IssuerType,
		issuer.IssuerCohort,
		issuer.MaxTokens,
		issuer.Version,
		issuer.ExpiresAt,
		issuer.Buffer,
		issuer.Duration,
		issuer.Overlap,
		validFrom,
	)
	// get the newly inserted issuer identifier
	if err := row.Scan(&issuer.ID); err != nil {
		tx.Rollback()
		return fmt.Errorf("failed to get v3 issuer id: %w", err)
	}

	if err := txPopulateIssuerKeys(c.Logger, tx, issuer); err != nil {
		tx.Rollback()
		return fmt.Errorf("failed to close rows on v3 issuer creation: %w", err)
	}
	queryTimer.ObserveDuration()
	return tx.Commit()
}

// on the transaction, populate v3 issuer keys for the v3 issuer
func txPopulateIssuerKeys(logger *logrus.Logger, tx *sqlx.Tx, issuer Issuer) error {
	var (
		duration *timeutils.ISODuration
		err      error
	)

	logger.Debug("checking if v3")
	if issuer.Version == 3 {
		// get the duration from the issuer
		if issuer.Duration != nil {
			logger.Debug("making sure duration is not nil")
			duration, err = timeutils.ParseDuration(*issuer.Duration)
			if err != nil {
				return fmt.Errorf("failed to parse issuer duration: %w", err)
			}
		}
	}

	// v1/v2 issuers only have a buffer of 1
	if issuer.Version < 3 {
		issuer.Buffer = 1
	}

	var tmp time.Time
	if issuer.ValidFrom != nil {
		tmp = *issuer.ValidFrom
	}
	start := &tmp

	i := 0
	// time to create the keys associated with the issuer
	if issuer.Keys == nil || len(issuer.Keys) == 0 {
		issuer.Keys = []IssuerKeys{}
	} else {
		// if the issuer has keys already, start needs to be the last item in slice
		tmp := *issuer.Keys[len(issuer.Keys)-1].EndAt
		start = &tmp
		i = len(issuer.Keys)
	}
	logger.Debug("about to make the issuer keys")

	valueFmtStr := ""

	var keys []issuerKeys
	var position = 0
	// Create signing keys for buffer and overlap
	for ; i < issuer.Buffer+issuer.Overlap; i++ {
		end := new(time.Time)
		if duration != nil {
			// start/end, increment every iteration
			end, err = duration.From(*start)
			if err != nil {
				tx.Rollback()
				return fmt.Errorf("unable to calculate end time: %w", err)
			}
		}

		signingKey, err := crypto.RandomSigningKey()
		if err != nil {
			logger.Error("Error generating key")
			tx.Rollback()
			return err
		}

		signingKeyTxt, err := signingKey.MarshalText()
		if err != nil {
			logger.Error("Error marshalling signing key")
			tx.Rollback()
			return err
		}

		pubKeyTxt, err := signingKey.PublicKey().MarshalText()
		if err != nil {
			logger.Error("Error marshalling public key")
			tx.Rollback()
			return err
		}
		logger.Infof("iteration key pubkey: %+v", pubKeyTxt)

		tmpStart := *start
		tmpEnd := *end

		var k = issuerKeys{
			SigningKey: signingKeyTxt,
			PublicKey:  ptr.FromString(string(pubKeyTxt)),
			Cohort:     issuer.IssuerCohort,
			IssuerID:   issuer.ID,
			StartAt:    &tmpStart,
			EndAt:      &tmpEnd,
		}

		keys = append(keys, k)

		if issuer.ValidFrom != nil && !(*start).Equal(*issuer.ValidFrom) {
			valueFmtStr += ", "
		}
		valueFmtStr += fmt.Sprintf("($%d, $%d, $%d, $%d, $%d, $%d)",
			position+1,
			position+2,
			position+3,
			position+4,
			position+5,
			position+6)

		// next set of position parameter start
		position += 6

		// increment start
		if start != nil && end != nil {
			tmp := *end
			start = &tmp
		}
	}

	var values []interface{}
	// create our value params for insertion
	for _, v := range keys {
		values = append(values,
			v.IssuerID, v.SigningKey, v.PublicKey, v.Cohort, v.StartAt, v.EndAt)
	}

	rows, err := tx.Query(
		fmt.Sprintf(`
		INSERT INTO v3_issuer_keys
			(
				issuer_id,
				signing_key,
				public_key,
				cohort,
				start_at,
				end_at
			)
		VALUES %s`, valueFmtStr), values...)
	if err != nil {
		logger.Error("Could not insert the new issuer keys into the DB")
		tx.Rollback()
		return err
	}
	return rows.Close()
}

func (c *Server) createIssuerV2(issuerType string, issuerCohort int16, maxTokens int, expiresAt *time.Time) error {
	defer incrementCounter(createIssuerCounter)
	if maxTokens == 0 {
		maxTokens = 40
	}

	// convert to a v3 issuer
	return c.createV3Issuer(Issuer{
		IssuerType:   issuerType,
		IssuerCohort: issuerCohort,
		Version:      2,
		MaxTokens:    maxTokens,
		ExpiresAt:    *expiresAt,
	})
}

func (c *Server) createIssuer(issuerType string, issuerCohort int16, maxTokens int, expiresAt *time.Time) error {
	defer incrementCounter(createIssuerCounter)
	if maxTokens == 0 {
		maxTokens = 40
	}

	// convert to a v3 issuer
	return c.createV3Issuer(Issuer{
		IssuerType:   issuerType,
		IssuerCohort: issuerCohort,
		Version:      1,
		MaxTokens:    maxTokens,
		ExpiresAt:    *expiresAt,
	})
}

// Queryable is an interface requiring the method Query
type Queryable interface {
	Query(query string, args ...interface{}) (*sql.Rows, error)
}

// RedeemToken redeems a token given an issuer and and preimage
func (c *Server) RedeemToken(issuerForRedemption *Issuer, preimage *crypto.TokenPreimage, payload string, offset int64) error {
	defer incrementCounter(redeemTokenCounter)
	if issuerForRedemption.Version == 1 {
		return redeemTokenWithDB(c.db, issuerForRedemption.IssuerType, preimage, payload)
	} else if issuerForRedemption.Version == 2 || issuerForRedemption.Version == 3 {
		return c.redeemTokenWithDynamo(issuerForRedemption, preimage, payload, offset)
	}
	return errors.New("Wrong Issuer Version")
}

func redeemTokenWithDB(db Queryable, stringIssuer string, preimage *crypto.TokenPreimage, payload string) error {
	preimageTxt, err := preimage.MarshalText()
	if err != nil {
		return err
	}

	queryTimer := prometheus.NewTimer(createRedemptionDBDuration)
	rows, err := db.Query(
		`INSERT INTO redemptions(id, issuer_type, ts, payload) VALUES ($1, $2, NOW(), $3)`, preimageTxt, stringIssuer, payload)
	defer func() error {
		if rows != nil {
			err := rows.Close()
			if err != nil {
				return err
			}
		}
		return nil
	}()
	if err != nil {
		if err, ok := err.(*pq.Error); ok && err.Code == "23505" { // unique constraint violation
			return errDuplicateRedemption
		}
		return err
	}

	queryTimer.ObserveDuration()
	return nil
}

func (c *Server) fetchRedemption(issuerType, ID string) (*Redemption, error) {
	defer incrementCounter(fetchRedemptionCounter)
	if c.caches != nil {
		if cached, found := c.caches["redemptions"].Get(fmt.Sprintf("%s:%s", issuerType, ID)); found {
			return cached.(*Redemption), nil
		}
	}

	queryTimer := prometheus.NewTimer(fetchRedemptionDBDuration)
	rows, err := c.db.Query(
		`SELECT id, issuer_id, ts, payload FROM redemptions WHERE id = $1 AND issuer_type = $2`, ID, issuerType)
	queryTimer.ObserveDuration()

	if err != nil {
		c.Logger.Error("Unable to perform the query")
		return nil, err
	}
	defer rows.Close()

	if rows.Next() {
		var redemption = &Redemption{}
		if err := rows.Scan(&redemption.ID, &redemption.IssuerType, &redemption.Timestamp, &redemption.Payload); err != nil {
			c.Logger.Error("Unable to convert DB values into redemption data structure")
			return nil, err
		}

		if c.caches != nil {
			c.caches["redemptions"].SetDefault(fmt.Sprintf("%s:%s", issuerType, ID), redemption)
		}

		return redemption, nil
	}

	if err := rows.Err(); err != nil {
		c.Logger.Error("Error parsing rows of DB")
		return nil, err
	}

	c.Logger.Error("Redemption not found")
	return nil, errRedemptionNotFound
}

func (c *Server) convertDBIssuerKeys(issuerKeyToConvert issuerKeys) (*IssuerKeys, error) {
	stringifiedSigningKey := string(issuerKeyToConvert.SigningKey)
	if c.caches != nil {
		if cached, found := c.caches["convertedissuerkeyss"].Get(stringifiedSigningKey); found {
			return cached.(*IssuerKeys), nil
		}
	}
	parsedIssuerKeys, err := parseIssuerKeys(issuerKeyToConvert)
	if err != nil {
		return nil, err
	}
	if c.caches != nil {
		c.caches["issuerkeys"].SetDefault(stringifiedSigningKey, parseIssuerKeys)
	}
	return &parsedIssuerKeys, nil
}

// convertDBIssuer takes an issuer from the database and returns a reference to that issuer
// Represented as an Issuer struct. It will return out of the cache if possible. If there
// is no cache record, the database issuer will be parsed into an Issuer, the cache will be
// updated, and then the Issuer reference will be returned.
func (c *Server) convertDBIssuer(issuerToConvert issuer) *Issuer {
	stringifiedID := string(issuerToConvert.ID.String())
	if c.caches != nil {
		if cached, found := c.caches["convertedissuers"].Get(stringifiedID); found {
			return cached.(*Issuer)
		}
	}

	parsedIssuer := parseIssuer(issuerToConvert)

	if c.caches != nil {
		c.caches["issuer"].SetDefault(stringifiedID, parsedIssuer)
	}

	return &parsedIssuer
}

func parseIssuerKeys(issuerKeysToParse issuerKeys) (IssuerKeys, error) {
	parsedIssuerKey := IssuerKeys{
		ID:        issuerKeysToParse.ID,
		Cohort:    issuerKeysToParse.Cohort,
		CreatedAt: issuerKeysToParse.CreatedAt,
		StartAt:   issuerKeysToParse.StartAt,
		EndAt:     issuerKeysToParse.EndAt,
		IssuerID:  issuerKeysToParse.IssuerID,
		PublicKey: issuerKeysToParse.PublicKey,
	}

	parsedIssuerKey.SigningKey = &crypto.SigningKey{}
	err := parsedIssuerKey.SigningKey.UnmarshalText(issuerKeysToParse.SigningKey)
	if err != nil {
		return IssuerKeys{}, err
	}
	return parsedIssuerKey, nil
}

// parseIssuer converts a database issuer into an Issuer struct with no additional side-effects
func parseIssuer(issuerToParse issuer) Issuer {
	parsedIssuer := Issuer{
		ID:           issuerToParse.ID,
		Version:      issuerToParse.Version,
		IssuerType:   issuerToParse.IssuerType,
		IssuerCohort: issuerToParse.IssuerCohort,
		MaxTokens:    issuerToParse.MaxTokens,
		Buffer:       issuerToParse.Buffer,
		Overlap:      issuerToParse.Overlap,
		ValidFrom:    issuerToParse.ValidFrom,
		Duration:     issuerToParse.Duration,
	}
	if issuerToParse.ExpiresAt.Valid {
		parsedIssuer.ExpiresAt = issuerToParse.ExpiresAt.Time
	}
	if issuerToParse.CreatedAt.Valid {
		parsedIssuer.CreatedAt = issuerToParse.CreatedAt.Time
	}
	if issuerToParse.RotatedAt.Valid {
		parsedIssuer.RotatedAt = issuerToParse.RotatedAt.Time
	}

	return parsedIssuer
}

// isPostgresNotFoundError uses the error map found at the below URL to determine if an
// error is a Postgres no_data_found error.
// https://github.com/lib/pq/blob/d5affd5073b06f745459768de35356df2e5fd91d/error.go#L348
func isPostgresNotFoundError(err error) bool {
	pqError, ok := err.(*pq.Error)
	if !ok {
		return false
	}
	if pqError.Code.Class().Name() != "no_data_found" {
		return true
	}
	return false
}<|MERGE_RESOLUTION|>--- conflicted
+++ resolved
@@ -395,9 +395,6 @@
 	return &issuers, nil
 }
 
-<<<<<<< HEAD
-func (c *Server) fetchIssuers(issuerType string) (*[]Issuer, *utils.ProcessingError) {
-=======
 func (c *Server) fetchIssuerByType(ctx context.Context, issuerType string) (*Issuer, error) {
 	if c.caches != nil {
 		if cached, found := c.caches["issuer"].Get(issuerType); found {
@@ -416,10 +413,7 @@
 		return nil, err
 	}
 
-	convertedIssuer, err := c.convertDBIssuer(issuerV3)
-	if err != nil {
-		return nil, err
-	}
+	convertedIssuer := c.convertDBIssuer(issuerV3)
 
 	if convertedIssuer.Keys == nil {
 		convertedIssuer.Keys = []IssuerKeys{}
@@ -448,8 +442,7 @@
 	return convertedIssuer, nil
 }
 
-func (c *Server) fetchIssuers(issuerType string) (*[]Issuer, error) {
->>>>>>> 79f602d8
+func (c *Server) fetchIssuers(issuerType string) (*[]Issuer, *utils.ProcessingError) {
 	if c.caches != nil {
 		if cached, found := c.caches["issuers"].Get(issuerType); found {
 			return cached.(*[]Issuer), nil

--- conflicted
+++ resolved
@@ -14,34 +14,13 @@
 	"github.com/go-chi/chi"
 )
 
-const (
-	v1Cohort = 1
-)
-
 type blindedTokenIssueRequest struct {
-<<<<<<< HEAD
-=======
 	BlindedTokens []*crypto.BlindedToken `json:"blinded_tokens"`
 }
 
-type BlindedTokenIssueRequestV2 struct {
->>>>>>> 55ccb68a
-	BlindedTokens []*crypto.BlindedToken `json:"blinded_tokens"`
-	IssuerCohort  int                    `json:"cohort"`
-}
-
-<<<<<<< HEAD
-type BlindedTokenIssueRequestV2 struct {
-	BlindedTokens []*crypto.BlindedToken `json:"blinded_tokens"`
-	IssuerCohort  int                    `json:"cohort"`
-}
-
-=======
->>>>>>> 55ccb68a
 type blindedTokenIssueResponse struct {
 	BatchProof   *crypto.BatchDLEQProof `json:"batch_proof"`
 	SignedTokens []*crypto.SignedToken  `json:"signed_tokens"`
-	PublicKey    *crypto.PublicKey      `json:"public_key"`
 }
 
 type blindedTokenRedeemRequest struct {
@@ -50,10 +29,6 @@
 	Signature     *crypto.VerificationSignature `json:"signature"`
 }
 
-type blindedTokenRedeemResponse struct {
-	Cohort int `json:"cohort"`
-}
-
 type BlindedTokenRedemptionInfo struct {
 	TokenPreimage *crypto.TokenPreimage         `json:"t"`
 	Signature     *crypto.VerificationSignature `json:"signature"`
@@ -65,89 +40,36 @@
 	Tokens  []BlindedTokenRedemptionInfo `json:"tokens"`
 }
 
-func (c *Server) BlindedTokenIssuerHandlerV2(w http.ResponseWriter, r *http.Request) *handlers.AppError {
+func (c *Server) blindedTokenIssuerHandler(w http.ResponseWriter, r *http.Request) *handlers.AppError {
 	if issuerType := chi.URLParam(r, "type"); issuerType != "" {
-
-		var request BlindedTokenIssueRequestV2
-
-		if err := json.NewDecoder(http.MaxBytesReader(w, r.Body, maxRequestSize)).Decode(&request); err != nil {
-			c.Logger.WithError(err)
-			return handlers.WrapError("Could not parse the request body", err)
-		}
-
-		if request.BlindedTokens == nil {
-			c.Logger.Error("Empty request")
-			return &handlers.AppError{
-				Message: "Empty request",
-				Code:    http.StatusBadRequest,
-			}
-		}
-
-		if request.IssuerCohort != 0 && request.IssuerCohort != 1 {
-			c.Logger.Error("Not supported Cohort")
-			return &handlers.AppError{
-				Message: "Not supported Cohort",
-				Code:    http.StatusBadRequest,
-			}
-		}
-
-		issuer, appErr := c.getLatestIssuer(issuerType, request.IssuerCohort)
+		issuer, appErr := c.getLatestIssuer(issuerType)
 		if appErr != nil {
 			return appErr
 		}
 
+		var request blindedTokenIssueRequest
+
+		if err := json.NewDecoder(http.MaxBytesReader(w, r.Body, maxRequestSize)).Decode(&request); err != nil {
+			return handlers.WrapError(err, "Could not parse the request body", 400)
+		}
+
+		if request.BlindedTokens == nil {
+			return &handlers.AppError{
+				Message: "Empty request",
+				Code:    http.StatusBadRequest,
+			}
+		}
+
 		signedTokens, proof, err := btd.ApproveTokens(request.BlindedTokens, issuer.SigningKey)
 		if err != nil {
-			c.Logger.Error("Could not approve new tokens")
-			return &handlers.AppError{
-				Error:   err,
+			return &handlers.AppError{
+				Cause:   err,
 				Message: "Could not approve new tokens",
 				Code:    http.StatusInternalServerError,
 			}
 		}
 
-		err = json.NewEncoder(w).Encode(blindedTokenIssueResponse{proof, signedTokens, issuer.SigningKey.PublicKey()})
-		if err != nil {
-			panic(err)
-		}
-	}
-	return nil
-}
-
-// Old endpoint, that always handles tokens with v1cohort
-func (c *Server) blindedTokenIssuerHandler(w http.ResponseWriter, r *http.Request) *handlers.AppError {
-	if issuerType := chi.URLParam(r, "type"); issuerType != "" {
-		issuer, appErr := c.getLatestIssuer(issuerType, v1Cohort)
-		if appErr != nil {
-			return appErr
-		}
-
-		var request blindedTokenIssueRequest
-
-		if err := json.NewDecoder(http.MaxBytesReader(w, r.Body, maxRequestSize)).Decode(&request); err != nil {
-			c.Logger.Error("Could not parse the request body")
-			return handlers.WrapError("Could not parse the request body", err)
-		}
-
-		if request.BlindedTokens == nil {
-			c.Logger.Error("Empty request")
-			return &handlers.AppError{
-				Message: "Empty request",
-				Code:    http.StatusBadRequest,
-			}
-		}
-
-		signedTokens, proof, err := btd.ApproveTokens(request.BlindedTokens, issuer.SigningKey)
-		if err != nil {
-			c.Logger.Error("Could not approve new tokens")
-			return &handlers.AppError{
-				Error:   err,
-				Message: "Could not approve new tokens",
-				Code:    http.StatusInternalServerError,
-			}
-		}
-
-		err = json.NewEncoder(w).Encode(blindedTokenIssueResponse{proof, signedTokens, issuer.SigningKey.PublicKey()})
+		err = json.NewEncoder(w).Encode(blindedTokenIssueResponse{proof, signedTokens})
 		if err != nil {
 			panic(err)
 		}
@@ -165,12 +87,10 @@
 		var request blindedTokenRedeemRequest
 
 		if err := json.NewDecoder(http.MaxBytesReader(w, r.Body, maxRequestSize)).Decode(&request); err != nil {
-			c.Logger.Error("Could not parse the request body")
-			return handlers.WrapError("Could not parse the request body", err)
+			return handlers.WrapError(err, "Could not parse the request body", 400)
 		}
 
 		if request.TokenPreimage == nil || request.Signature == nil {
-			c.Logger.Error("Empty request")
 			return &handlers.AppError{
 				Message: "Empty request",
 				Code:    http.StatusBadRequest,
@@ -179,7 +99,6 @@
 
 		var verified = false
 		var verifiedIssuer = &Issuer{}
-		var verifiedCohort = 0
 		for _, issuer := range *issuers {
 			if !issuer.ExpiresAt.IsZero() && issuer.ExpiresAt.Before(time.Now()) {
 				continue
@@ -189,13 +108,11 @@
 			} else {
 				verified = true
 				verifiedIssuer = &issuer
-				verifiedCohort = issuer.IssuerCohort
 				break
 			}
 		}
 
 		if !verified {
-			c.Logger.Error("Could not verify that the token redemption is valid")
 			return &handlers.AppError{
 				Message: "Could not verify that token redemption is valid",
 				Code:    http.StatusBadRequest,
@@ -208,31 +125,13 @@
 					Message: err.Error(),
 					Code:    http.StatusConflict,
 				}
-<<<<<<< HEAD
-			}
-			return &handlers.AppError{
-				Error:   err,
+			}
+			return &handlers.AppError{
+				Cause:   err,
 				Message: "Could not mark token redemption",
 				Code:    http.StatusInternalServerError,
-=======
->>>>>>> 55ccb68a
-			}
-			return &handlers.AppError{
-				Error:   err,
-				Message: "Could not mark token redemption",
-				Code:    http.StatusInternalServerError,
-			}
-
-		}
-		err := json.NewEncoder(w).Encode(blindedTokenRedeemResponse{verifiedCohort})
-		if err != nil {
-			c.Logger.Error("Could not encode the blinded token")
-			panic(err)
-		}
-		err := json.NewEncoder(w).Encode(blindedTokenRedeemResponse{verifiedCohort})
-		if err != nil {
-			c.Logger.Error("Could not encode the blinded token")
-			panic(err)
+			}
+
 		}
 	}
 	return nil
@@ -243,19 +142,16 @@
 	var request BlindedTokenBulkRedeemRequest
 
 	if err := json.NewDecoder(http.MaxBytesReader(w, r.Body, maxRequestSize)).Decode(&request); err != nil {
-		return handlers.WrapError("Could not parse the request body", err)
+		return handlers.WrapError(err, "Could not parse the request body", 400)
 	}
 
 	tx, err := c.db.Begin()
 	if err != nil {
-		return handlers.WrapError("Could not start bulk token redemption db transaction", err)
+		return handlers.WrapError(err, "Could not start bulk token redemption db transaction", 400)
 	}
 
 	for _, token := range request.Tokens {
-		// todo: this code seems to be from an old version - we use the `redeemTokenWithDB`, and we have no tests, so I
-		// assume that is no longer used, hence the usage of v1Cohort.
-		issuer, appErr := c.getLatestIssuer(token.Issuer, v1Cohort)
-
+		issuer, appErr := c.getLatestIssuer(token.Issuer)
 		if appErr != nil {
 			_ = tx.Rollback()
 			return appErr
@@ -268,10 +164,10 @@
 				Code:    http.StatusBadRequest,
 			}
 		}
-		err := btd.VerifyTokenRedemption(token.TokenPreimage, token.Signature, request.Payload, []*crypto.SigningKey{issuer.SigningKey})
-		if err != nil {
-			_ = tx.Rollback()
-			return handlers.WrapError("Could not verify that token redemption is valid", err)
+
+		if err := btd.VerifyTokenRedemption(token.TokenPreimage, token.Signature, request.Payload, []*crypto.SigningKey{issuer.SigningKey}); err != nil {
+			_ = tx.Rollback()
+			return handlers.WrapError(err, "Could not verify that token redemption is valid", 400)
 		}
 
 		if err := redeemTokenWithDB(tx, token.Issuer, token.TokenPreimage, request.Payload); err != nil {
@@ -283,7 +179,7 @@
 				}
 			} else {
 				return &handlers.AppError{
-					Error:   err,
+					Cause:   err,
 					Message: "Could not mark token redemption",
 					Code:    http.StatusInternalServerError,
 				}
@@ -293,7 +189,7 @@
 	err = tx.Commit()
 	if err != nil {
 		return &handlers.AppError{
-			Error:   err,
+			Cause:   err,
 			Message: "Could not mark token redemption",
 			Code:    http.StatusInternalServerError,
 		}
@@ -314,7 +210,6 @@
 
 		tokenID, err := url.PathUnescape(tokenID)
 		if err != nil {
-			c.Logger.Error("Bad request - incorrect token ID")
 			return &handlers.AppError{
 				Message: err.Error(),
 				Code:    http.StatusBadRequest,
@@ -323,7 +218,6 @@
 
 		issuer, err := c.fetchIssuer(issuerID)
 		if err != nil {
-			c.Logger.Error("Bad request - incorrect issuer ID")
 			return &handlers.AppError{
 				Message: err.Error(),
 				Code:    http.StatusBadRequest,
@@ -340,7 +234,7 @@
 					}
 				}
 				return &handlers.AppError{
-					Error:   err,
+					Cause:   err,
 					Message: "Could not check token redemption",
 					Code:    http.StatusInternalServerError,
 				}
@@ -361,7 +255,7 @@
 				}
 			}
 			return &handlers.AppError{
-				Error:   err,
+				Cause:   err,
 				Message: "Could not check token redemption",
 				Code:    http.StatusInternalServerError,
 			}
@@ -375,7 +269,7 @@
 	return nil
 }
 
-func (c *Server) tokenRouterV1() chi.Router {
+func (c *Server) tokenRouter() chi.Router {
 	r := chi.NewRouter()
 	if os.Getenv("ENV") == "production" {
 		r.Use(middleware.SimpleTokenAuthorizedOnly)
@@ -385,14 +279,4 @@
 	r.Method(http.MethodGet, "/{id}/redemption/{tokenId}", middleware.InstrumentHandler("CheckToken", handlers.AppHandler(c.blindedTokenRedemptionHandler)))
 	r.Method(http.MethodPost, "/bulk/redemption/", middleware.InstrumentHandler("BulkRedeemTokens", handlers.AppHandler(c.blindedTokenBulkRedeemHandler)))
 	return r
-}
-
-// New end point to generated marked tokens
-func (c *Server) tokenRouterV2() chi.Router {
-	r := chi.NewRouter()
-	if os.Getenv("ENV") == "production" {
-		r.Use(middleware.SimpleTokenAuthorizedOnly)
-	}
-	r.Method(http.MethodPost, "/{type}", middleware.InstrumentHandler("IssueTokens", handlers.AppHandler(c.BlindedTokenIssuerHandlerV2)))
-	return r
 }
--- conflicted
+++ resolved
@@ -23,11 +23,7 @@
 	SignedTokens []*crypto.SignedToken  `json:"signed_tokens"`
 }
 
-<<<<<<< HEAD
 type blindedTokenRedeemRequest struct {
-=======
-type BlindedTokenRedeemRequest struct {
->>>>>>> de4d405d
 	Payload       string                        `json:"payload"`
 	TokenPreimage *crypto.TokenPreimage         `json:"t"`
 	Signature     *crypto.VerificationSignature `json:"signature"`
@@ -264,7 +260,6 @@
 }
 
 func (c *Server) blindedTokenRedemptionHandler(w http.ResponseWriter, r *http.Request) *handlers.AppError {
-<<<<<<< HEAD
 	if issuerID := chi.URLParam(r, "id"); issuerID != "" {
 		tokenID := chi.URLParam(r, "tokenId")
 		if tokenID == "" {
@@ -275,11 +270,6 @@
 		}
 
 		tokenID, err := url.PathUnescape(tokenID)
-=======
-	if issuerType := chi.URLParam(r, "type"); issuerType != "" {
-		tokenId := r.FormValue("tokenId")
-		redemption, err := c.fetchRedemption(issuerType, tokenId)
->>>>>>> de4d405d
 		if err != nil {
 			return &handlers.AppError{
 				Message: err.Error(),
@@ -347,12 +337,7 @@
 	}
 	r.Method(http.MethodPost, "/{type}", middleware.InstrumentHandler("IssueTokens", handlers.AppHandler(c.blindedTokenIssuerHandler)))
 	r.Method(http.MethodPost, "/{type}/redemption/", middleware.InstrumentHandler("RedeemTokens", handlers.AppHandler(c.blindedTokenRedeemHandler)))
-<<<<<<< HEAD
 	r.Method(http.MethodGet, "/{id}/redemption/{tokenId}", middleware.InstrumentHandler("CheckToken", handlers.AppHandler(c.blindedTokenRedemptionHandler)))
 	r.Method(http.MethodPost, "/bulk/redemption/", middleware.InstrumentHandler("BulkRedeemTokens", handlers.AppHandler(c.blindedTokenBulkRedeemHandler)))
-=======
-	r.Method(http.MethodPost, "/bulk/redemption/", middleware.InstrumentHandler("BulkRedeemTokens", handlers.AppHandler(c.blindedTokenBulkRedeemHandler)))
-	r.Method(http.MethodGet, "/{type}/redemption/", middleware.InstrumentHandler("CheckToken", handlers.AppHandler(c.blindedTokenRedemptionHandler)))
->>>>>>> de4d405d
 	return r
 }
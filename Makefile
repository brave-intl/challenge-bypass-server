--- conflicted
+++ resolved
@@ -5,9 +5,6 @@
 	docker-compose -f docker-compose.yml -f docker-compose.dev.yml run --rm -p 2416:2416 challenge-bypass /bin/bash
 
 docker-test:
-<<<<<<< HEAD
-	docker-compose -f docker-compose.yml -f docker-compose.dev.yml run --rm -p 2416:2416 challenge-bypass go test ./...
-=======
 	docker-compose -f docker-compose.yml -f docker-compose.dev.yml run --rm -p 2416:2416 challenge-bypass bash -c \
 	"(aws dynamodb delete-table \
 	--table-name redemptions --endpoint-url http://dynamodb:8000 --region us-west-2  || \
@@ -20,7 +17,6 @@
 
 docker-lint:
 	docker-compose -f docker-compose.yml -f docker-compose.dev.yml run --rm -p 2416:2416 challenge-bypass golangci-lint run
->>>>>>> 828f0cf6
 
 docker:
 	docker build -t brave/challenge-bypass:$$(git rev-parse --short HEAD) .

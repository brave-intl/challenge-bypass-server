--- conflicted
+++ resolved
@@ -16,12 +16,8 @@
 	docker push brave/challenge-bypass:latest
 
 generate-avro:
-<<<<<<< HEAD
 	gogen-avro --containers=true --package=generated ./avro/generated ./avro/schemas/*
 	echo "WARNING: The generated signing_result.go file has a property called Public_key which must be changed manually to Issuer_public_key in all instances. Its json representation must also be updated to be issuer_public_key. If this need is to be fixed it will require a schema update on the ads-serve side as well."
-=======
-	gogen-avro --package=generated ./avro/generated ./avro/schemas/*
 
 lint:
-	docker run --rm -v "$$(pwd):/app" --workdir /app golangci/golangci-lint:v1.46.2 go get ./... && golangci-lint run -v ./...
->>>>>>> d3d0ec03
+	docker run --rm -v "$$(pwd):/app" --workdir /app golangci/golangci-lint:v1.46.2 go get ./... && golangci-lint run -v ./...
--- conflicted
+++ resolved
@@ -41,9 +41,6 @@
 	)
 	data := msg.Value
 
-<<<<<<< HEAD
-	log.Debug().Msg("starting blinded token processor")
-=======
 	log.Info().Msg("starting blinded token processor")
 
 	defer func() {
@@ -52,14 +49,12 @@
 		}
 	}()
 
->>>>>>> 537720b5
 	log.Info().Msg("deserialize signing request")
 
 	blindedTokenRequestSet, err := avroSchema.DeserializeSigningRequestSet(bytes.NewReader(data))
 	if err != nil {
-<<<<<<< HEAD
 		message := fmt.Sprintf(
-			"request %s: failed Avro deserialization",
+			"request %s: failed avro deserialization",
 			blindedTokenRequestSet.Request_id,
 		)
 		handlePermanentIssuanceError(
@@ -75,10 +70,6 @@
 			log,
 		)
 		return nil
-=======
-		log.Error().Err(err).Msg("failed to deserialize avro request message")
-		return fmt.Errorf("request %s: failed avro deserialization: %w", blindedTokenRequestSet.Request_id, err)
->>>>>>> 537720b5
 	}
 
 	logger := log.With().Str("request_id", blindedTokenRequestSet.Request_id).Logger()
@@ -135,23 +126,16 @@
 			continue OUTER
 		}
 
-<<<<<<< HEAD
-		logger.Debug().Msgf("getting latest issuer: %+v - %+v", request.Issuer_type, request.Issuer_cohort)
-		issuer, err := server.GetLatestIssuerKafka(request.Issuer_type, int16(request.Issuer_cohort))
-		if err != nil {
-			logger.Error().Err(err).Msg("error retrieving issuer")
+		logger.Info().Msgf("getting latest issuer: %+v - %+v", request.Issuer_type, request.Issuer_cohort)
+		issuer, appErr := server.GetLatestIssuerKafka(request.Issuer_type, int16(request.Issuer_cohort))
+		if appErr != nil {
+			logger.Error().Err(appErr).Msg("error retrieving issuer")
 			var processingError *utils.ProcessingError
 			if errors.As(err, &processingError) {
 				if processingError.Temporary {
 					return err
 				}
 			}
-=======
-		logger.Info().Msgf("getting latest issuer: %+v - %+v", request.Issuer_type, request.Issuer_cohort)
-		issuer, appErr := server.GetLatestIssuer(request.Issuer_type, int16(request.Issuer_cohort))
-		if appErr != nil {
-			logger.Error().Err(appErr).Msg("error retrieving issuer")
->>>>>>> 537720b5
 			blindedTokenResults = append(blindedTokenResults, avroSchema.SigningResultV2{
 				Signed_tokens:     nil,
 				Issuer_public_key: "",
@@ -256,7 +240,7 @@
 
 				logger.Info().Msg("marshalling proof")
 
-				marshalledDLEQProof, err := DLEQProof.MarshalText()
+				marshaledDLEQProof, err := DLEQProof.MarshalText()
 				if err != nil {
 					message := fmt.Sprintf("request %s: could not marshal dleq proof: %s", blindedTokenRequestSet.Request_id, err)
 					handlePermanentIssuanceError(
@@ -274,14 +258,14 @@
 					return nil
 				}
 
-				var marshalledBlindedTokens []string
+				var marshaledBlindedTokens []string
 				for _, token := range blindedTokensSlice {
-					marshalledToken, err := token.MarshalText()
+					marshaledToken, err := token.MarshalText()
 					if err != nil {
 						message := fmt.Sprintf("request %s: could not marshal blinded token slice to bytes: %s", blindedTokenRequestSet.Request_id, err)
 						handlePermanentIssuanceError(
 							message,
-							marshalledBlindedTokens,
+							marshaledBlindedTokens,
 							nil,
 							nil,
 							nil,
@@ -293,18 +277,18 @@
 						)
 						return nil
 					}
-					marshalledBlindedTokens = append(marshalledBlindedTokens, string(marshalledToken))
-				}
-
-				var marshalledSignedTokens []string
+					marshaledBlindedTokens = append(marshaledBlindedTokens, string(marshaledToken))
+				}
+
+				var marshaledSignedTokens []string
 				for _, token := range signedTokens {
-					marshalledToken, err := token.MarshalText()
+					marshaledToken, err := token.MarshalText()
 					if err != nil {
 						message := fmt.Sprintf("request %s: could not marshal new tokens to bytes: %s", blindedTokenRequestSet.Request_id, err)
 						handlePermanentIssuanceError(
 							message,
-							marshalledBlindedTokens,
-							marshalledSignedTokens,
+							marshaledBlindedTokens,
+							marshaledSignedTokens,
 							nil,
 							nil,
 							issuerError,
@@ -315,19 +299,19 @@
 						)
 						return nil
 					}
-					marshalledSignedTokens = append(marshalledSignedTokens, string(marshalledToken))
+					marshaledSignedTokens = append(marshaledSignedTokens, string(marshaledToken))
 				}
 
 				logger.Info().Msg("getting public key")
 				publicKey := signingKey.PublicKey()
-				marshalledPublicKey, err := publicKey.MarshalText()
+				marshaledPublicKey, err := publicKey.MarshalText()
 				if err != nil {
 					message := fmt.Sprintf("request %s: could not marshal signing key: %s", blindedTokenRequestSet.Request_id, err)
 					handlePermanentIssuanceError(
 						message,
-						marshalledBlindedTokens,
-						marshalledSignedTokens,
-						marshalledDLEQProof,
+						marshaledBlindedTokens,
+						marshaledSignedTokens,
+						marshaledDLEQProof,
 						nil,
 						issuerError,
 						blindedTokenRequestSet.Request_id,
@@ -339,17 +323,17 @@
 				}
 
 				blindedTokenResults = append(blindedTokenResults, avroSchema.SigningResultV2{
-					Blinded_tokens:    marshalledBlindedTokens,
-					Signed_tokens:     marshalledSignedTokens,
-					Proof:             string(marshalledDLEQProof),
-					Issuer_public_key: string(marshalledPublicKey),
+					Blinded_tokens:    marshaledBlindedTokens,
+					Signed_tokens:     marshaledSignedTokens,
+					Proof:             string(marshaledDLEQProof),
+					Issuer_public_key: string(marshaledPublicKey),
 					Valid_from:        &avroSchema.UnionNullString{String: validFrom, UnionType: avroSchema.UnionNullStringTypeEnumString},
 					Valid_to:          &avroSchema.UnionNullString{String: validTo, UnionType: avroSchema.UnionNullStringTypeEnumString},
 					Status:            issuerOk,
 					Associated_data:   request.Associated_data,
 				})
 				logger.Info().
-					Str("blinded_tokens", fmt.Sprintf("%+v", marshalledBlindedTokens)).
+					Str("blinded_tokens", fmt.Sprintf("%+v", marshaledBlindedTokens)).
 					Str("signed_tokens", fmt.Sprintf("%+v", marshaledSignedTokens)).
 					Str("proof", string(marshaledDLEQProof)).
 					Str("public_key", string(marshaledPublicKey)).
@@ -380,7 +364,7 @@
 				continue OUTER
 			}
 
-			marshalledDLEQProof, err := DLEQProof.MarshalText()
+			marshaledDLEQProof, err := DLEQProof.MarshalText()
 			if err != nil {
 				message := fmt.Sprintf("request %s: could not marshal dleq proof: %s",
 					blindedTokenRequestSet.Request_id, err)
@@ -388,7 +372,7 @@
 					message,
 					nil,
 					nil,
-					marshalledDLEQProof,
+					marshaledDLEQProof,
 					nil,
 					issuerError,
 					blindedTokenRequestSet.Request_id,
@@ -399,16 +383,16 @@
 				return nil
 			}
 
-			var marshalledBlindedTokens []string
+			var marshaledBlindedTokens []string
 			for _, token := range blindedTokens {
-				marshalledToken, err := token.MarshalText()
+				marshaledToken, err := token.MarshalText()
 				if err != nil {
 					message := fmt.Sprintf("request %s: could not marshal blinded token slice to bytes: %s", blindedTokenRequestSet.Request_id, err)
 					handlePermanentIssuanceError(
 						message,
-						marshalledBlindedTokens,
-						nil,
-						marshalledDLEQProof,
+						marshaledBlindedTokens,
+						nil,
+						marshaledDLEQProof,
 						nil,
 						issuerError,
 						blindedTokenRequestSet.Request_id,
@@ -418,19 +402,19 @@
 					)
 					return nil
 				}
-				marshalledBlindedTokens = append(marshalledBlindedTokens, string(marshalledToken))
-			}
-
-			var marshalledSignedTokens []string
+				marshaledBlindedTokens = append(marshaledBlindedTokens, string(marshaledToken))
+			}
+
+			var marshaledSignedTokens []string
 			for _, token := range signedTokens {
-				marshalledToken, err := token.MarshalText()
+				marshaledToken, err := token.MarshalText()
 				if err != nil {
 					message := fmt.Sprintf("error could not marshal new tokens to bytes: %s", err)
 					handlePermanentIssuanceError(
 						message,
-						marshalledBlindedTokens,
-						marshalledSignedTokens,
-						marshalledDLEQProof,
+						marshaledBlindedTokens,
+						marshaledSignedTokens,
+						marshaledDLEQProof,
 						nil,
 						issuerError,
 						blindedTokenRequestSet.Request_id,
@@ -440,19 +424,19 @@
 					)
 					return nil
 				}
-				marshalledSignedTokens = append(marshalledSignedTokens, string(marshalledToken))
+				marshaledSignedTokens = append(marshaledSignedTokens, string(marshaledToken))
 			}
 
 			publicKey := signingKey.PublicKey()
-			marshalledPublicKey, err := publicKey.MarshalText()
+			marshaledPublicKey, err := publicKey.MarshalText()
 			if err != nil {
 				message := fmt.Sprintf("error could not marshal signing key: %s", err)
 				handlePermanentIssuanceError(
 					message,
-					marshalledBlindedTokens,
-					marshalledSignedTokens,
-					marshalledDLEQProof,
-					marshalledPublicKey,
+					marshaledBlindedTokens,
+					marshaledSignedTokens,
+					marshaledDLEQProof,
+					marshaledPublicKey,
 					issuerError,
 					blindedTokenRequestSet.Request_id,
 					msg,
@@ -463,10 +447,10 @@
 			}
 
 			blindedTokenResults = append(blindedTokenResults, avroSchema.SigningResultV2{
-				Blinded_tokens:    marshalledBlindedTokens,
-				Signed_tokens:     marshalledSignedTokens,
-				Proof:             string(marshalledDLEQProof),
-				Issuer_public_key: string(marshalledPublicKey),
+				Blinded_tokens:    marshaledBlindedTokens,
+				Signed_tokens:     marshaledSignedTokens,
+				Proof:             string(marshaledDLEQProof),
+				Issuer_public_key: string(marshaledPublicKey),
 				Status:            issuerOk,
 				Associated_data:   request.Associated_data,
 			})
@@ -524,10 +508,10 @@
 // provided values.
 func avroIssuerErrorResultFromError(
 	message string,
-	marshalledBlindedTokens []string,
-	marshalledSignedTokens []string,
-	marshalledDLEQProof []byte,
-	marshalledPublicKey []byte,
+	marshaledBlindedTokens []string,
+	marshaledSignedTokens []string,
+	marshaledDLEQProof []byte,
+	marshaledPublicKey []byte,
 	issuerResultStatus int32,
 	requestID string,
 	msg kafka.Message,
@@ -535,10 +519,10 @@
 	logger *zerolog.Logger,
 ) *ProcessingResult {
 	signingResult := avroSchema.SigningResultV2{
-		Blinded_tokens:    marshalledBlindedTokens,
-		Signed_tokens:     marshalledSignedTokens,
-		Proof:             string(marshalledDLEQProof),
-		Issuer_public_key: string(marshalledPublicKey),
+		Blinded_tokens:    marshaledBlindedTokens,
+		Signed_tokens:     marshaledSignedTokens,
+		Proof:             string(marshaledDLEQProof),
+		Issuer_public_key: string(marshaledPublicKey),
 		Status:            avroSchema.SigningResultV2Status(issuerResultStatus),
 		Associated_data:   []byte(message),
 	}
@@ -568,10 +552,10 @@
 // an errorand emit it.
 func handlePermanentIssuanceError(
 	message string,
-	marshalledBlindedTokens []string,
-	marshalledSignedTokens []string,
-	marshalledDLEQProof []byte,
-	marshalledPublicKey []byte,
+	marshaledBlindedTokens []string,
+	marshaledSignedTokens []string,
+	marshaledDLEQProof []byte,
+	marshaledPublicKey []byte,
 	issuerResultStatus int32,
 	requestID string,
 	msg kafka.Message,
@@ -580,10 +564,10 @@
 ) {
 	processingResult := avroIssuerErrorResultFromError(
 		message,
-		marshalledBlindedTokens,
-		marshalledSignedTokens,
-		marshalledDLEQProof,
-		marshalledPublicKey,
+		marshaledBlindedTokens,
+		marshaledSignedTokens,
+		marshaledDLEQProof,
+		marshaledPublicKey,
 		issuerResultStatus,
 		requestID,
 		msg,

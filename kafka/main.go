--- conflicted
+++ resolved
@@ -380,22 +380,11 @@
 			return nil, fmt.Errorf("failed to setup aws config: %w", err)
 		}
 
-<<<<<<< HEAD
-		tlsDialer, _, err := batgo_kafka.TLSDialer()
-		if err != nil {
-			kafkaErrorTotal.Inc()
-			return nil, fmt.Errorf("failed to initialize TLS dialer: %w", err)
-		}
-		mechanism := aws_msk_iam_v2.NewMechanism(cfg)
-		dialer = tlsDialer
-		dialer.SASLMechanism = mechanism
-=======
 		return &kafkaGo.Dialer{
 			Timeout:       10 * time.Second,
 			DualStack:     true,
 			SASLMechanism: aws_msk_iam_v2.NewMechanism(cfg),
 		}, nil
->>>>>>> 85915887
 	} else {
 		logger.Debug("generating Dialer")
 		return &kafkaGo.Dialer{

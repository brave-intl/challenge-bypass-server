package kafka

import (
	"context"
	"fmt"
	"os"
	"strconv"
	"strings"
	"time"

	batgo_kafka "github.com/brave-intl/bat-go/utils/kafka"
	"github.com/brave-intl/challenge-bypass-server/server"
	uuid "github.com/google/uuid"
	"github.com/rs/zerolog"
	"github.com/segmentio/kafka-go"
	"github.com/sirupsen/logrus"
)

var brokers []string

type Processor func([]byte, *kafka.Writer, *server.Server, *zerolog.Logger) error

type TopicMapping struct {
	Topic                  string
	ResultProducer         *kafka.Writer
	OverflowResultProducer *kafka.Writer
	Processor              Processor
	Group                  string
}

func StartConsumers(server *server.Server, logger *zerolog.Logger) error {
	adsRequestRedeemV1Topic := os.Getenv("REDEEM_CONSUMER_TOPIC")
	adsResultRedeemV1Topic := os.Getenv("REDEEM_PRODUCER_TOPIC")
	adsRequestSignV1Topic := os.Getenv("SIGN_CONSUMER_TOPIC")
	adsResultSignV1Topic := os.Getenv("SIGN_PRODUCER_TOPIC")
	adsOverflowRequestSignV1Topic := os.Getenv("OVERFLOW_REDEEM_PRODUCER_TOPIC")
	adsOverflowRequestRedeemV1Topic := os.Getenv("OVERFLOW_REDEEM_PRODUCER_TOPIC")
	adsConsumerGroupV1 := os.Getenv("CONSUMER_GROUP")
	adsOverflowConsumerGroupV1 := os.Getenv("OVERFLOW_CONSUMER_GROUP")

	var adsConsumersWillOverflow bool

	if os.Getenv("ENABLE_OVERFLOW") == "" || os.Getenv("ENABLE_OVERFLOW") == "false" {
		adsConsumersWillOverflow = false
	} else {
		adsConsumersWillOverflow = true
	}

	if len(brokers) < 1 {
		brokers = strings.Split(os.Getenv("KAFKA_BROKERS"), ",")
	}

	topicMappings := []TopicMapping{
		TopicMapping{
			Topic: adsRequestRedeemV1Topic,
			ResultProducer: kafka.NewWriter(kafka.WriterConfig{
				Brokers: brokers,
				Topic:   adsResultRedeemV1Topic,
				Dialer:  getDialer(logger),
			}),
			OverflowResultProducer: kafka.NewWriter(kafka.WriterConfig{
				Brokers: brokers,
				Topic:   adsOverflowRequestRedeemV1Topic,
				Dialer:  getDialer(logger),
			}),
			Processor: SignedTokenRedeemHandler,
			Group:     adsConsumerGroupV1,
		},
		TopicMapping{
			Topic: adsRequestSignV1Topic,
			ResultProducer: kafka.NewWriter(kafka.WriterConfig{
				Brokers: brokers,
				Topic:   adsResultSignV1Topic,
				Dialer:  getDialer(logger),
			}),
			OverflowResultProducer: kafka.NewWriter(kafka.WriterConfig{
				Brokers: brokers,
				Topic:   adsOverflowRequestSignV1Topic,
				Dialer:  getDialer(logger),
			}),
			Processor: SignedBlindedTokenIssuerHandler,
			Group:     adsConsumerGroupV1,
		},
		TopicMapping{
			Topic: adsOverflowRequestSignV1Topic,
			ResultProducer: kafka.NewWriter(kafka.WriterConfig{
				Brokers: brokers,
				Topic:   adsResultSignV1Topic,
				Dialer:  getDialer(logger),
			}),
			OverflowResultProducer: nil,
			Processor:              SignedBlindedTokenIssuerHandler,
			Group:                  adsOverflowConsumerGroupV1,
		},
		TopicMapping{
			Topic: adsOverflowRequestRedeemV1Topic,
			ResultProducer: kafka.NewWriter(kafka.WriterConfig{
				Brokers: brokers,
				Topic:   adsResultSignV1Topic,
				Dialer:  getDialer(logger),
			}),
			OverflowResultProducer: nil,
			Processor:              SignedBlindedTokenIssuerHandler,
			Group:                  adsOverflowConsumerGroupV1,
		},
	}
	var topics []string
	for _, topicMapping := range topicMappings {
		topics = append(topics, topicMapping.Topic)
	}

	consumerCount, err := strconv.Atoi(os.Getenv("KAFKA_CONSUMERS_PER_NODE"))
	if err != nil {
		logger.Error().Err(err).Msg("Failed to convert KAFKA_CONSUMERS_PER_NODE variable to a usable integer. Defaulting to 1.")
		consumerCount = 1
	}

	logger.Trace().Msg(fmt.Sprintf("Spawning %d consumer goroutines", consumerCount))
<<<<<<< HEAD
=======

>>>>>>> 7bb83610
	for i := 1; i <= consumerCount; i++ {
		go func(topicMappings []TopicMapping) {
			consumer := newConsumer(topics, adsConsumerGroupV1, logger)
			var (
				failureCount = 0
				failureLimit = 10
			)
			logger.Trace().Msg("Beginning message processing")
			for {
				// `FetchMessage` blocks until the next event. Do not block main.
				ctx := context.Background()
				logger.Trace().Msg(fmt.Sprintf("Fetching messages from Kafka"))
				msg, err := consumer.FetchMessage(ctx)
				if err != nil {
					logger.Error().Err(err).Msg("")
					if failureCount > failureLimit {
						break
					}
					failureCount++
					continue
				}
				logger.Info().Msg(fmt.Sprintf("Processing message for topic %s at offset %d", msg.Topic, msg.Offset))
<<<<<<< HEAD
				readerStats := consumer.Stats()
				logger.Info().Msg(fmt.Sprintf("Reader Stats: %#v", readerStats))
				for _, topicMapping := range topicMappings {
					if msg.Topic == topicMapping.Topic {
						// If lag is really bad we should push excess to overflow
						if readerStats.Lag > 1000 && adsConsumersWillOverflow {
							err = punt(ctx, consumer, topicMapping, msg, logger)
							if err != nil {
								logger.Error().Err(err).Msg(fmt.Sprintf("Failed to produce offset %d into overflow topic.", msg.Offset))
							}
						} else {
							err := topicMapping.Processor(msg.Value, topicMapping.ResultProducer, server, logger)
							if err == nil {
								logger.Trace().Msg(fmt.Sprintf("Processing completed. Committing offset %d", msg.Offset))
								if err := consumer.CommitMessages(ctx, msg); err != nil {
									logger.Error().Msg(fmt.Sprintf("Failed to commit: %s", err))
								}
							} else {
								logger.Error().Err(err).Msg("Processing failed. Not committing.")
							}
=======
				logger.Info().Msg(fmt.Sprintf("Reader Stats: %#v", consumer.Stats()))
				for _, topicMapping := range topicMappings {
					if msg.Topic == topicMapping.Topic {
						err := topicMapping.Processor(msg.Value, topicMapping.ResultProducer, server, logger)
						if err == nil {
							logger.Trace().Msg(fmt.Sprintf("Processing completed. Committing offset %d", msg.Offset))
							if err := consumer.CommitMessages(ctx, msg); err != nil {
								logger.Error().Msg(fmt.Sprintf("Failed to commit: %s", err))
							}
						} else {
							logger.Error().Err(err).Msg("Processing failed. Not committing.")
>>>>>>> 7bb83610
						}
					}
				}
			}

			// The below block will close the producer connection when the error threshold is reached.
			// @TODO: Test to determine if this Close() impacts the other goroutines that were passed
			// the same topicMappings before re-enabling this block.
			//for _, topicMapping := range topicMappings {
			//	logger.Trace().Msg(fmt.Sprintf("Closing producer connection %v", topicMapping))
			//	if err := topicMapping.ResultProducer.Close(); err != nil {
			//		logger.Error().Msg(fmt.Sprintf("Failed to close writer: %e", err))
			//	}
			//}
		}(topicMappings)
	}

	return nil
}

func punt(
	ctx context.Context,
	consumer *kafka.Reader,
	topicMapping TopicMapping,
	msg kafka.Message,
	logger *zerolog.Logger,
) error {
	err := Emit(topicMapping.OverflowResultProducer, msg.Value, logger)
	if err != nil {
		return err
	}
	if err := consumer.CommitMessages(ctx, msg); err != nil {
		logger.Error().Msg(fmt.Sprintf("Failed to commit: %s", err))
		return err
	}
	return nil
}

// NewConsumer returns a Kafka reader configured for the given topic and group.
func newConsumer(topics []string, groupId string, logger *zerolog.Logger) *kafka.Reader {
	brokers = strings.Split(os.Getenv("KAFKA_BROKERS"), ",")
	logger.Info().Msg(fmt.Sprintf("Subscribing to kafka topic %s on behalf of group %s using brokers %s", topics, groupId, brokers))
	kafkaLogger := logrus.New()
	kafkaLogger.SetLevel(logrus.WarnLevel)
	reader := kafka.NewReader(kafka.ReaderConfig{
		Brokers:        brokers,
		Dialer:         getDialer(logger),
		GroupTopics:    topics,
		GroupID:        groupId,
		StartOffset:    kafka.FirstOffset,
		Logger:         kafkaLogger,
		MaxWait:        time.Second * 20, // default 10s
		CommitInterval: time.Second,      // flush commits to Kafka every second
		MinBytes:       1e3,              // 1KB
		MaxBytes:       10e6,             // 10MB
	})
	logger.Trace().Msg(fmt.Sprintf("Reader create with subscription"))
	return reader
}

// Emit sends a message over the Kafka interface.
func Emit(producer *kafka.Writer, message []byte, logger *zerolog.Logger) error {
	logger.Info().Msg(fmt.Sprintf("Beginning data emission for topic %s", producer.Topic))

	messageKey := uuid.New()
	marshaledMessageKey, err := messageKey.MarshalBinary()
	if err != nil {
		logger.Error().Msg(fmt.Sprintf("Failed to marshal UUID into binary. Using default key value. %e", err))
		marshaledMessageKey = []byte("default")
	}

	err = producer.WriteMessages(
		context.Background(),
		kafka.Message{
			Value: []byte(message),
			Key:   []byte(marshaledMessageKey),
		},
	)
	if err != nil {
		logger.Error().Msg(fmt.Sprintf("Failed to write messages: %e", err))
		return err
	}

	logger.Info().Msg("Data emitted")
	return nil
}

func getDialer(logger *zerolog.Logger) *kafka.Dialer {
	var dialer *kafka.Dialer
	brokers = strings.Split(os.Getenv("KAFKA_BROKERS"), ",")
	if os.Getenv("ENV") != "local" {
		tlsDialer, _, err := batgo_kafka.TLSDialer()
		dialer = tlsDialer
		if err != nil {
			logger.Error().Msg(fmt.Sprintf("Failed to initialize TLS dialer: %e", err))
		}
	}
	return dialer
}<|MERGE_RESOLUTION|>--- conflicted
+++ resolved
@@ -116,33 +116,7 @@
 	}
 
 	logger.Trace().Msg(fmt.Sprintf("Spawning %d consumer goroutines", consumerCount))
-<<<<<<< HEAD
-=======
-
->>>>>>> 7bb83610
-	for i := 1; i <= consumerCount; i++ {
-		go func(topicMappings []TopicMapping) {
-			consumer := newConsumer(topics, adsConsumerGroupV1, logger)
-			var (
-				failureCount = 0
-				failureLimit = 10
-			)
-			logger.Trace().Msg("Beginning message processing")
-			for {
-				// `FetchMessage` blocks until the next event. Do not block main.
-				ctx := context.Background()
-				logger.Trace().Msg(fmt.Sprintf("Fetching messages from Kafka"))
-				msg, err := consumer.FetchMessage(ctx)
-				if err != nil {
-					logger.Error().Err(err).Msg("")
-					if failureCount > failureLimit {
-						break
-					}
-					failureCount++
-					continue
-				}
-				logger.Info().Msg(fmt.Sprintf("Processing message for topic %s at offset %d", msg.Topic, msg.Offset))
-<<<<<<< HEAD
+
 				readerStats := consumer.Stats()
 				logger.Info().Msg(fmt.Sprintf("Reader Stats: %#v", readerStats))
 				for _, topicMapping := range topicMappings {
@@ -163,19 +137,6 @@
 							} else {
 								logger.Error().Err(err).Msg("Processing failed. Not committing.")
 							}
-=======
-				logger.Info().Msg(fmt.Sprintf("Reader Stats: %#v", consumer.Stats()))
-				for _, topicMapping := range topicMappings {
-					if msg.Topic == topicMapping.Topic {
-						err := topicMapping.Processor(msg.Value, topicMapping.ResultProducer, server, logger)
-						if err == nil {
-							logger.Trace().Msg(fmt.Sprintf("Processing completed. Committing offset %d", msg.Offset))
-							if err := consumer.CommitMessages(ctx, msg); err != nil {
-								logger.Error().Msg(fmt.Sprintf("Failed to commit: %s", err))
-							}
-						} else {
-							logger.Error().Err(err).Msg("Processing failed. Not committing.")
->>>>>>> 7bb83610
 						}
 					}
 				}

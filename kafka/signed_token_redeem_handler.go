package kafka

import (
	"bytes"
	"fmt"
	"time"

	crypto "github.com/brave-intl/challenge-bypass-ristretto-ffi"
	avroSchema "github.com/brave-intl/challenge-bypass-server/avro/generated"
	"github.com/brave-intl/challenge-bypass-server/btd"
	cbpServer "github.com/brave-intl/challenge-bypass-server/server"
	"github.com/brave-intl/challenge-bypass-server/utils"
	"github.com/rs/zerolog"
	"github.com/segmentio/kafka-go"
)

/*
 RedemptionStatus is an enum that represents the redemption status of a given token.
 These values are part of a contract with downstream consumers and the value assignment
 for a given variant must never change without a change to ads-serve to accomodate.
*/
type RedemptionStatus int64

const (
	Verified RedemptionStatus = iota
	Duplicate
	Unverified
	Error
	Unknown
)

func (r RedemptionStatus) String() string {
	switch r {
	case Verified:
		return "verified"
	case Duplicate:
		return "duplicate"
	case Unverified:
		return "unverified"
	case Error:
		return "error"
	case Unknown:
		return "unknown"
	}
	return "undefined"
}

/*
 BlindedTokenRedeemHandler emits payment tokens that correspond to the signed confirmation
 tokens provided. If it encounters an error, it returns a utils.ProcessingError that indicates
 whether the error is temporary and the attmept should be retried, or if the error is
 permanent and the attempt should be abandoned.
*/
func SignedTokenRedeemHandler(

	msg kafka.Message,
	producer *kafka.Writer,
	tolerableEquivalence []cbpServer.Equivalence,
	server *cbpServer.Server,
	results chan *utils.ProcessingError,
	logger *zerolog.Logger,
<<<<<<< HEAD
) error {
	tokenRedeemRequestSet, err := avroSchema.DeserializeRedeemRequestSet(bytes.NewReader(data))
	if err != nil {
		return errors.New(fmt.Sprintf(
			"Request %s: Failed Avro deserialization: %e",
			tokenRedeemRequestSet.Request_id, err,
		))
	}
	defer func() {
		if recover() != nil {
			err = errors.New(fmt.Sprintf(
				"Request %s: Redeem attempt panicked",
				tokenRedeemRequestSet.Request_id,
			))
		}
	}()
=======
) *utils.ProcessingError {
	const (
		OK                   = 0
		DUPLICATE_REDEMPTION = 1
		UNVERIFIED           = 2
		ERROR                = 3
	)
	data := msg.Value
	// Deserialize request into usable struct
	tokenRedeemRequestSet, err := avroSchema.DeserializeRedeemRequestSet(bytes.NewReader(data))
	if err != nil {
		message := fmt.Sprintf("Request %s: Failed Avro deserialization", tokenRedeemRequestSet.Request_id)
		return utils.ProcessingErrorFromErrorWithMessage(err, message, msg, logger)
	}
>>>>>>> 36dd12cc
	var redeemedTokenResults []avroSchema.RedeemResult
	// For the time being, we are only accepting one message at a time in this data set.
	// Therefore, we will error if more than a single message is present in the message.
	if len(tokenRedeemRequestSet.Data) > 1 {
		// NOTE: When we start supporting multiple requests we will need to review
		// errors and return values as well.
		message := fmt.Sprintf("Request %s: Data array unexpectedly contained more than a single message. This array is intended to make future extension easier, but no more than a single value is currently expected.", tokenRedeemRequestSet.Request_id)
		return utils.ProcessingErrorFromErrorWithMessage(err, message, msg, logger)
	}
	issuers, err := server.FetchAllIssuers()
	if err != nil {
<<<<<<< HEAD
		return errors.New(fmt.Sprintf(
			"Request %s: Failed to fetch all issuers",
			tokenRedeemRequestSet.Request_id,
		))
=======
		message := fmt.Sprintf("Request %s: Failed to fetch all issuers", tokenRedeemRequestSet.Request_id)
		return utils.ProcessingErrorFromErrorWithMessage(err, message, msg, logger)
>>>>>>> 36dd12cc
	}

	// Iterate over requests (only one at this point but the schema can support more
	// in the future if needed)
	for _, request := range tokenRedeemRequestSet.Data {
		var (
			redemptionStatus RedemptionStatus = Unknown
			verifiedIssuer                    = &cbpServer.Issuer{}
			verifiedCohort   int32            = 0
		)
		if request.Public_key == "" {
			logger.Error().Msg(fmt.Sprintf(
				"Request %s: Missing public key",
				tokenRedeemRequestSet.Request_id,
			))
			redeemedTokenResults = append(redeemedTokenResults, avroSchema.RedeemResult{
				Issuer_name:     "",
				Issuer_cohort:   0,
				Status:          Error,
				Associated_data: request.Associated_data,
			})
			continue
		}

		// preimage, signature, and binding are all required to proceed
		if request.Token_preimage == "" || request.Signature == "" || request.Binding == "" {
			logger.Error().Msg(fmt.Sprintf(
				"Request %s: Empty request",
				tokenRedeemRequestSet.Request_id,
			))
			redeemedTokenResults = append(redeemedTokenResults, avroSchema.RedeemResult{
				Issuer_name:     "",
				Issuer_cohort:   0,
				Status:          Error,
				Associated_data: request.Associated_data,
			})
			continue
		}

		tokenPreimage := crypto.TokenPreimage{}
		err = tokenPreimage.UnmarshalText([]byte(request.Token_preimage))
		// Unmarshaling failure is a data issue and is probably permanent.
		if err != nil {
<<<<<<< HEAD
			message := fmt.Sprintf(
				"Request %s: Could not unmarshal text into preimage",
				tokenRedeemRequestSet.Request_id,
			)
			logger.Error().Err(err).Msg(message)
			redeemedTokenResults = append(redeemedTokenResults, avroSchema.RedeemResult{
				Issuer_name:     "",
				Issuer_cohort:   -1,
				Status:          Unverified,
				Associated_data: request.Associated_data,
			})
			continue
=======
			message := fmt.Sprintf("Request %s: Could not unmarshal text into preimage", tokenRedeemRequestSet.Request_id)
			return utils.ProcessingErrorFromErrorWithMessage(err, message, msg, logger)
>>>>>>> 36dd12cc
		}
		verificationSignature := crypto.VerificationSignature{}
		err = verificationSignature.UnmarshalText([]byte(request.Signature))
		// Unmarshaling failure is a data issue and is probably permanent.
		if err != nil {
			message := fmt.Sprintf("Request %s: Could not unmarshal text into verification signature", tokenRedeemRequestSet.Request_id)
<<<<<<< HEAD
			logger.Error().Err(err).Msg(message)
			redeemedTokenResults = append(redeemedTokenResults, avroSchema.RedeemResult{
				Issuer_name:     "",
				Issuer_cohort:   -1,
				Status:          Unverified,
				Associated_data: request.Associated_data,
			})
			continue
		}
		if redemptionStatus == Unknown {
			for _, issuer := range *issuers {
				if !issuer.ExpiresAt.IsZero() && issuer.ExpiresAt.Before(time.Now()) {
					continue
				}
				// Only attempt token verification with the issuer that was provided.
				issuerPublicKey := issuer.SigningKey.PublicKey()
				marshaledPublicKey, err := issuerPublicKey.MarshalText()
				if err != nil {
					return errors.New(fmt.Sprintf(
						"Request %s: Could not unmarshal issuer public key into text: %e",
						tokenRedeemRequestSet.Request_id,
						err,
					))
				}
				logger.Trace().Msg(fmt.Sprintf(
					"Request %s: Issuer: %s, Request: %s",
					tokenRedeemRequestSet.Request_id,
					string(marshaledPublicKey),
					request.Public_key,
				))
				if string(marshaledPublicKey) == request.Public_key {
					if err := btd.VerifyTokenRedemption(
						&tokenPreimage,
						&verificationSignature,
						string(request.Binding),
						[]*crypto.SigningKey{issuer.SigningKey},
					); err != nil {
						redemptionStatus = Unverified
					} else {
						redemptionStatus = Verified
						verifiedIssuer = &issuer
						verifiedCohort = int32(issuer.IssuerCohort)
						break
					}
=======
			return utils.ProcessingErrorFromErrorWithMessage(err, message, msg, logger)
		}
		for _, issuer := range *issuers {
			if !issuer.ExpiresAt.IsZero() && issuer.ExpiresAt.Before(time.Now()) {
				continue
			}
			// Only attempt token verification with the issuer that was provided.
			issuerPublicKey := issuer.SigningKey.PublicKey()
			marshaledPublicKey, err := issuerPublicKey.MarshalText()
			// Unmarshaling failure is a data issue and is probably permanent.
			if err != nil {
				message := fmt.Sprintf("Request %s: Could not unmarshal issuer public key into text", tokenRedeemRequestSet.Request_id)
				return utils.ProcessingErrorFromErrorWithMessage(err, message, msg, logger)
			}
			if string(marshaledPublicKey) == request.Public_key {
				if err := btd.VerifyTokenRedemption(
					&tokenPreimage,
					&verificationSignature,
					string(request.Binding),
					[]*crypto.SigningKey{issuer.SigningKey},
				); err != nil {
					verified = false
				} else {
					verified = true
					verifiedIssuer = &issuer
					verifiedCohort = int32(issuer.IssuerCohort)
					break
>>>>>>> 36dd12cc
				}
			}
		}

		if !redemptionStatus == Verified {
			logger.Error().Msg(fmt.Sprintf(
				"Request %s: Could not verify that the token redemption is valid",
				tokenRedeemRequestSet.Request_id,
			))
			redeemedTokenResults = append(redeemedTokenResults, avroSchema.RedeemResult{
				Issuer_name:     "",
				Issuer_cohort:   0,
				Status:          Unverified,
				Associated_data: request.Associated_data,
			})
			continue
		} else {
<<<<<<< HEAD
			logger.Trace().Msg(fmt.Sprintf(
				"Request %s: Validated",
				tokenRedeemRequestSet.Request_id,
			))
		}
		if err := server.RedeemToken(verifiedIssuer, &tokenPreimage, string(request.Binding)); err != nil {
			logger.Error().Err(err).Msg(fmt.Sprintf(
				"Request %s: Token redemption failed: %e",
				tokenRedeemRequestSet.Request_id,
				err,
			))
			if strings.Contains(err.Error(), "Duplicate") {
				logger.Error().Msg(fmt.Sprintf(
					"Request %s: Duplicate redemption: %e",
					tokenRedeemRequestSet.Request_id,
					err,
				))
				redeemedTokenResults = append(redeemedTokenResults, avroSchema.RedeemResult{
					Issuer_name:     "",
					Issuer_cohort:   0,
					Status:          DUPLICATE_REDEMPTION,
					Associated_data: request.Associated_data,
				})
			}
			logger.Error().Msg(fmt.Sprintf(
				"Request %s: Could not mark token redemption",
				tokenRedeemRequestSet.Request_id,
			))
=======
			logger.Info().Msg(fmt.Sprintf("Request %s: Validated", tokenRedeemRequestSet.Request_id))
		}
		redemption, equivalence, err := server.CheckRedeemedTokenEquivalence(verifiedIssuer, &tokenPreimage, string(request.Binding), msg.Offset)
		if err != nil {
			message := fmt.Sprintf("Request %s: Failed to check redemption equivalence", tokenRedeemRequestSet.Request_id)
			return utils.ProcessingErrorFromErrorWithMessage(err, message, msg, logger)
		}
		// If the discovered equivalence is not one of the tolerableEquivalence
		// options this redemption is considered a duplicate.
		if !containsEquivalnce(tolerableEquivalence, equivalence) {
			logger.Error().Msg(fmt.Sprintf("Request %s: Duplicate redemption: %e", tokenRedeemRequestSet.Request_id, err))
			redeemedTokenResults = append(redeemedTokenResults, avroSchema.RedeemResult{
				Issuer_name:     "",
				Issuer_cohort:   0,
				Status:          DUPLICATE_REDEMPTION,
				Associated_data: request.Associated_data,
			})
			continue
		}
		if err := server.PersistRedemption(*redemption); err != nil {
			logger.Error().Err(err).Msg(fmt.Sprintf("Request %s: Token redemption failed", tokenRedeemRequestSet.Request_id))
>>>>>>> 36dd12cc
			redeemedTokenResults = append(redeemedTokenResults, avroSchema.RedeemResult{
				Issuer_name:     "",
				Issuer_cohort:   0,
				Status:          Error,
				Associated_data: request.Associated_data,
			})
			continue
		}
<<<<<<< HEAD
		logger.Trace().Msg(fmt.Sprintf(
			"Request %s: Redeemed",
			tokenRedeemRequestSet.Request_id,
		))
=======
		logger.Info().Msg(fmt.Sprintf("Request %s: Redeemed", tokenRedeemRequestSet.Request_id))
>>>>>>> 36dd12cc
		issuerName := verifiedIssuer.IssuerType
		redeemedTokenResults = append(redeemedTokenResults, avroSchema.RedeemResult{
			Issuer_name:     issuerName,
			Issuer_cohort:   verifiedCohort,
			Status:          redemptionStatus,
			Associated_data: request.Associated_data,
		})
	}
	resultSet := avroSchema.RedeemResultSet{
		Request_id: tokenRedeemRequestSet.Request_id,
		Data:       redeemedTokenResults,
	}
	var resultSetBuffer bytes.Buffer
	err = resultSet.Serialize(&resultSetBuffer)
	if err != nil {
<<<<<<< HEAD
		return errors.New(fmt.Sprintf(
			"Request %s: Failed to serialize ResultSet: %e",
			tokenRedeemRequestSet.Request_id,
			err,
		))
=======
		message := fmt.Sprintf("Request %s: Failed to serialize ResultSet", tokenRedeemRequestSet.Request_id)
		return utils.ProcessingErrorFromErrorWithMessage(err, message, msg, logger)
>>>>>>> 36dd12cc
	}

	err = Emit(producer, resultSetBuffer.Bytes(), logger)
	if err != nil {
<<<<<<< HEAD
		return errors.New(fmt.Sprintf(
			"Request %s: Failed to emit results to topic %s: %e",
			tokenRedeemRequestSet.Request_id,
			producer.Topic,
			err,
		))
=======
		message := fmt.Sprintf("Request %s: Failed to emit results to topic %s", tokenRedeemRequestSet.Request_id, producer.Topic)
		return utils.ProcessingErrorFromErrorWithMessage(err, message, msg, logger)
>>>>>>> 36dd12cc
	}
	return nil
}

func containsEquivalnce(equivSlice []cbpServer.Equivalence, eqiv cbpServer.Equivalence) bool {
	for _, e := range equivSlice {
		if e == eqiv {
			return true
		}
	}

	return false
}<|MERGE_RESOLUTION|>--- conflicted
+++ resolved
@@ -52,38 +52,13 @@
  permanent and the attempt should be abandoned.
 */
 func SignedTokenRedeemHandler(
-
 	msg kafka.Message,
 	producer *kafka.Writer,
 	tolerableEquivalence []cbpServer.Equivalence,
 	server *cbpServer.Server,
 	results chan *utils.ProcessingError,
 	logger *zerolog.Logger,
-<<<<<<< HEAD
-) error {
-	tokenRedeemRequestSet, err := avroSchema.DeserializeRedeemRequestSet(bytes.NewReader(data))
-	if err != nil {
-		return errors.New(fmt.Sprintf(
-			"Request %s: Failed Avro deserialization: %e",
-			tokenRedeemRequestSet.Request_id, err,
-		))
-	}
-	defer func() {
-		if recover() != nil {
-			err = errors.New(fmt.Sprintf(
-				"Request %s: Redeem attempt panicked",
-				tokenRedeemRequestSet.Request_id,
-			))
-		}
-	}()
-=======
 ) *utils.ProcessingError {
-	const (
-		OK                   = 0
-		DUPLICATE_REDEMPTION = 1
-		UNVERIFIED           = 2
-		ERROR                = 3
-	)
 	data := msg.Value
 	// Deserialize request into usable struct
 	tokenRedeemRequestSet, err := avroSchema.DeserializeRedeemRequestSet(bytes.NewReader(data))
@@ -91,7 +66,6 @@
 		message := fmt.Sprintf("Request %s: Failed Avro deserialization", tokenRedeemRequestSet.Request_id)
 		return utils.ProcessingErrorFromErrorWithMessage(err, message, msg, logger)
 	}
->>>>>>> 36dd12cc
 	var redeemedTokenResults []avroSchema.RedeemResult
 	// For the time being, we are only accepting one message at a time in this data set.
 	// Therefore, we will error if more than a single message is present in the message.
@@ -103,15 +77,8 @@
 	}
 	issuers, err := server.FetchAllIssuers()
 	if err != nil {
-<<<<<<< HEAD
-		return errors.New(fmt.Sprintf(
-			"Request %s: Failed to fetch all issuers",
-			tokenRedeemRequestSet.Request_id,
-		))
-=======
 		message := fmt.Sprintf("Request %s: Failed to fetch all issuers", tokenRedeemRequestSet.Request_id)
 		return utils.ProcessingErrorFromErrorWithMessage(err, message, msg, logger)
->>>>>>> 36dd12cc
 	}
 
 	// Iterate over requests (only one at this point but the schema can support more
@@ -155,7 +122,6 @@
 		err = tokenPreimage.UnmarshalText([]byte(request.Token_preimage))
 		// Unmarshaling failure is a data issue and is probably permanent.
 		if err != nil {
-<<<<<<< HEAD
 			message := fmt.Sprintf(
 				"Request %s: Could not unmarshal text into preimage",
 				tokenRedeemRequestSet.Request_id,
@@ -168,17 +134,12 @@
 				Associated_data: request.Associated_data,
 			})
 			continue
-=======
-			message := fmt.Sprintf("Request %s: Could not unmarshal text into preimage", tokenRedeemRequestSet.Request_id)
-			return utils.ProcessingErrorFromErrorWithMessage(err, message, msg, logger)
->>>>>>> 36dd12cc
 		}
 		verificationSignature := crypto.VerificationSignature{}
 		err = verificationSignature.UnmarshalText([]byte(request.Signature))
 		// Unmarshaling failure is a data issue and is probably permanent.
 		if err != nil {
 			message := fmt.Sprintf("Request %s: Could not unmarshal text into verification signature", tokenRedeemRequestSet.Request_id)
-<<<<<<< HEAD
 			logger.Error().Err(err).Msg(message)
 			redeemedTokenResults = append(redeemedTokenResults, avroSchema.RedeemResult{
 				Issuer_name:     "",
@@ -188,44 +149,7 @@
 			})
 			continue
 		}
-		if redemptionStatus == Unknown {
-			for _, issuer := range *issuers {
-				if !issuer.ExpiresAt.IsZero() && issuer.ExpiresAt.Before(time.Now()) {
-					continue
-				}
-				// Only attempt token verification with the issuer that was provided.
-				issuerPublicKey := issuer.SigningKey.PublicKey()
-				marshaledPublicKey, err := issuerPublicKey.MarshalText()
-				if err != nil {
-					return errors.New(fmt.Sprintf(
-						"Request %s: Could not unmarshal issuer public key into text: %e",
-						tokenRedeemRequestSet.Request_id,
-						err,
-					))
-				}
-				logger.Trace().Msg(fmt.Sprintf(
-					"Request %s: Issuer: %s, Request: %s",
-					tokenRedeemRequestSet.Request_id,
-					string(marshaledPublicKey),
-					request.Public_key,
-				))
-				if string(marshaledPublicKey) == request.Public_key {
-					if err := btd.VerifyTokenRedemption(
-						&tokenPreimage,
-						&verificationSignature,
-						string(request.Binding),
-						[]*crypto.SigningKey{issuer.SigningKey},
-					); err != nil {
-						redemptionStatus = Unverified
-					} else {
-						redemptionStatus = Verified
-						verifiedIssuer = &issuer
-						verifiedCohort = int32(issuer.IssuerCohort)
-						break
-					}
-=======
-			return utils.ProcessingErrorFromErrorWithMessage(err, message, msg, logger)
-		}
+
 		for _, issuer := range *issuers {
 			if !issuer.ExpiresAt.IsZero() && issuer.ExpiresAt.Before(time.Now()) {
 				continue
@@ -245,13 +169,12 @@
 					string(request.Binding),
 					[]*crypto.SigningKey{issuer.SigningKey},
 				); err != nil {
-					verified = false
+					redemptionStatus = Unverified
 				} else {
-					verified = true
+					redemptionStatus = Verified
 					verifiedIssuer = &issuer
 					verifiedCohort = int32(issuer.IssuerCohort)
 					break
->>>>>>> 36dd12cc
 				}
 			}
 		}
@@ -269,36 +192,6 @@
 			})
 			continue
 		} else {
-<<<<<<< HEAD
-			logger.Trace().Msg(fmt.Sprintf(
-				"Request %s: Validated",
-				tokenRedeemRequestSet.Request_id,
-			))
-		}
-		if err := server.RedeemToken(verifiedIssuer, &tokenPreimage, string(request.Binding)); err != nil {
-			logger.Error().Err(err).Msg(fmt.Sprintf(
-				"Request %s: Token redemption failed: %e",
-				tokenRedeemRequestSet.Request_id,
-				err,
-			))
-			if strings.Contains(err.Error(), "Duplicate") {
-				logger.Error().Msg(fmt.Sprintf(
-					"Request %s: Duplicate redemption: %e",
-					tokenRedeemRequestSet.Request_id,
-					err,
-				))
-				redeemedTokenResults = append(redeemedTokenResults, avroSchema.RedeemResult{
-					Issuer_name:     "",
-					Issuer_cohort:   0,
-					Status:          DUPLICATE_REDEMPTION,
-					Associated_data: request.Associated_data,
-				})
-			}
-			logger.Error().Msg(fmt.Sprintf(
-				"Request %s: Could not mark token redemption",
-				tokenRedeemRequestSet.Request_id,
-			))
-=======
 			logger.Info().Msg(fmt.Sprintf("Request %s: Validated", tokenRedeemRequestSet.Request_id))
 		}
 		redemption, equivalence, err := server.CheckRedeemedTokenEquivalence(verifiedIssuer, &tokenPreimage, string(request.Binding), msg.Offset)
@@ -313,14 +206,13 @@
 			redeemedTokenResults = append(redeemedTokenResults, avroSchema.RedeemResult{
 				Issuer_name:     "",
 				Issuer_cohort:   0,
-				Status:          DUPLICATE_REDEMPTION,
+				Status:          Duplicate,
 				Associated_data: request.Associated_data,
 			})
 			continue
 		}
 		if err := server.PersistRedemption(*redemption); err != nil {
 			logger.Error().Err(err).Msg(fmt.Sprintf("Request %s: Token redemption failed", tokenRedeemRequestSet.Request_id))
->>>>>>> 36dd12cc
 			redeemedTokenResults = append(redeemedTokenResults, avroSchema.RedeemResult{
 				Issuer_name:     "",
 				Issuer_cohort:   0,
@@ -329,14 +221,10 @@
 			})
 			continue
 		}
-<<<<<<< HEAD
-		logger.Trace().Msg(fmt.Sprintf(
+		logger.Info().Msg(fmt.Sprintf(
 			"Request %s: Redeemed",
 			tokenRedeemRequestSet.Request_id,
 		))
-=======
-		logger.Info().Msg(fmt.Sprintf("Request %s: Redeemed", tokenRedeemRequestSet.Request_id))
->>>>>>> 36dd12cc
 		issuerName := verifiedIssuer.IssuerType
 		redeemedTokenResults = append(redeemedTokenResults, avroSchema.RedeemResult{
 			Issuer_name:     issuerName,
@@ -352,31 +240,21 @@
 	var resultSetBuffer bytes.Buffer
 	err = resultSet.Serialize(&resultSetBuffer)
 	if err != nil {
-<<<<<<< HEAD
-		return errors.New(fmt.Sprintf(
-			"Request %s: Failed to serialize ResultSet: %e",
+		message := fmt.Sprintf(
+			"Request %s: Failed to serialize ResultSet",
 			tokenRedeemRequestSet.Request_id,
-			err,
-		))
-=======
-		message := fmt.Sprintf("Request %s: Failed to serialize ResultSet", tokenRedeemRequestSet.Request_id)
-		return utils.ProcessingErrorFromErrorWithMessage(err, message, msg, logger)
->>>>>>> 36dd12cc
+		)
+		return utils.ProcessingErrorFromErrorWithMessage(err, message, msg, logger)
 	}
 
 	err = Emit(producer, resultSetBuffer.Bytes(), logger)
 	if err != nil {
-<<<<<<< HEAD
-		return errors.New(fmt.Sprintf(
-			"Request %s: Failed to emit results to topic %s: %e",
+		message := fmt.Sprintf(
+			"Request %s: Failed to emit results to topic %s",
 			tokenRedeemRequestSet.Request_id,
 			producer.Topic,
-			err,
-		))
-=======
-		message := fmt.Sprintf("Request %s: Failed to emit results to topic %s", tokenRedeemRequestSet.Request_id, producer.Topic)
-		return utils.ProcessingErrorFromErrorWithMessage(err, message, msg, logger)
->>>>>>> 36dd12cc
+		)
+		return utils.ProcessingErrorFromErrorWithMessage(err, message, msg, logger)
 	}
 	return nil
 }

package kafka

import (
	"bytes"
	"fmt"
	"strings"
	"time"

	crypto "github.com/brave-intl/challenge-bypass-ristretto-ffi"
	avroSchema "github.com/brave-intl/challenge-bypass-server/avro/generated"
	"github.com/brave-intl/challenge-bypass-server/btd"
	cbpServer "github.com/brave-intl/challenge-bypass-server/server"
	"github.com/rs/zerolog"
	"github.com/segmentio/kafka-go"
)

<<<<<<< HEAD
// SignedTokenRedeemHandler emits payment tokens that correspond to the signed confirmation
// tokens provided.
=======
// SignedTokenRedeemHandler BlindedTokenRedeemHandler emits payment tokens that correspond
// to the signed confirmation tokens provided.
>>>>>>> d3d0ec03
func SignedTokenRedeemHandler(
	data []byte,
	producer *kafka.Writer,
	server *cbpServer.Server,
	logger *zerolog.Logger,
) error {
	const (
		redeemOk                  = 0
		redeemDuplicateRedemption = 1
		redeemUnverified          = 2
		redeemError               = 3
	)
	tokenRedeemRequestSet, err := avroSchema.DeserializeRedeemRequestSet(bytes.NewReader(data))
	if err != nil {
<<<<<<< HEAD
		return fmt.Errorf("Request %s: Failed Avro deserialization: %e", tokenRedeemRequestSet.Request_id, err)
	}
	defer func() {
		if recover() != nil {
			err = fmt.Errorf("Request %s: Redeem attempt panicked", tokenRedeemRequestSet.Request_id)
=======
		return fmt.Errorf("request %s: failed avro deserialization: %w", tokenRedeemRequestSet.Request_id, err)
	}
	defer func() {
		if recover() != nil {
			logger.Error().
				Err(fmt.Errorf("request %s: redeem attempt panicked", tokenRedeemRequestSet.Request_id)).
				Msg("signed token redeem handler")
>>>>>>> d3d0ec03
		}
	}()
	var redeemedTokenResults []avroSchema.RedeemResult
	if len(tokenRedeemRequestSet.Data) > 1 {
		// NOTE: When we start supporting multiple requests we will need to review
		// errors and return values as well.
<<<<<<< HEAD
		return fmt.Errorf("Request %s: Data array unexpectedly contained more than a single message. This array is intended to make future extension easier, but no more than a single value is currently expected", tokenRedeemRequestSet.Request_id)
	}
	issuers, err := server.FetchAllIssuers()
	if err != nil {
		return fmt.Errorf("Request %s: Failed to fetch all issuers", tokenRedeemRequestSet.Request_id)
=======
		return fmt.Errorf("request %s: data array unexpectedly contained more than a single message. this array is intended to make future extension easier, but no more than a single value is currently expected", tokenRedeemRequestSet.Request_id)
	}
	issuers, err := server.FetchAllIssuers()
	if err != nil {
		return fmt.Errorf("request %s: failed to fetch all issuers: %w", tokenRedeemRequestSet.Request_id, err)
>>>>>>> d3d0ec03
	}
	for _, request := range tokenRedeemRequestSet.Data {
		var (
			verified             = false
			verifiedIssuer       = &cbpServer.Issuer{}
			verifiedCohort int32 = 0
		)
		if request.Public_key == "" {
			logger.Error().
				Err(fmt.Errorf("request %s: missing public key", tokenRedeemRequestSet.Request_id)).
				Msg("signed token redeem handler")
			redeemedTokenResults = append(redeemedTokenResults, avroSchema.RedeemResult{
				Issuer_name:     "",
				Issuer_cohort:   0,
				Status:          redeemError,
				Associated_data: request.Associated_data,
			})
			continue
		}

		if request.Token_preimage == "" || request.Signature == "" || request.Binding == "" {
			logger.Error().
				Err(fmt.Errorf("request %s: empty request", tokenRedeemRequestSet.Request_id)).
				Msg("signed token redeem handler")
			redeemedTokenResults = append(redeemedTokenResults, avroSchema.RedeemResult{
				Issuer_name:     "",
				Issuer_cohort:   0,
				Status:          redeemError,
				Associated_data: request.Associated_data,
			})
			continue
		}

		tokenPreimage := crypto.TokenPreimage{}
		err = tokenPreimage.UnmarshalText([]byte(request.Token_preimage))
		if err != nil {
<<<<<<< HEAD
			return fmt.Errorf("Request %s: Could not unmarshal text into preimage: %e", tokenRedeemRequestSet.Request_id, err)
=======
			return fmt.Errorf("request %s: could not unmarshal text into preimage: %w",
				tokenRedeemRequestSet.Request_id, err)
>>>>>>> d3d0ec03
		}
		verificationSignature := crypto.VerificationSignature{}
		err = verificationSignature.UnmarshalText([]byte(request.Signature))
		if err != nil {
<<<<<<< HEAD
			return fmt.Errorf("Request %s: Could not unmarshal text into verification signature: %e", tokenRedeemRequestSet.Request_id, err)
=======
			return fmt.Errorf("request %s: could not unmarshal text into verification signature: %w",
				tokenRedeemRequestSet.Request_id, err)
>>>>>>> d3d0ec03
		}
		for _, issuer := range *issuers {
			if !issuer.ExpiresAt.IsZero() && issuer.ExpiresAt.Before(time.Now()) {
				continue
			}
			// Only attempt token verification with the issuer that was provided.
			issuerPublicKey := issuer.SigningKey.PublicKey()
			marshaledPublicKey, err := issuerPublicKey.MarshalText()
			if err != nil {
<<<<<<< HEAD
				return fmt.Errorf("Request %s: Could not unmarshal issuer public key into text: %e", tokenRedeemRequestSet.Request_id, err)
=======
				return fmt.Errorf("request %s: could not unmarshal issuer public key into text: %w",
					tokenRedeemRequestSet.Request_id, err)
>>>>>>> d3d0ec03
			}

			logger.Trace().
				Msgf("request %s: issuer: %s, request: %s", tokenRedeemRequestSet.Request_id,
					string(marshaledPublicKey), request.Public_key)

			if string(marshaledPublicKey) == request.Public_key {
				if err := btd.VerifyTokenRedemption(
					&tokenPreimage,
					&verificationSignature,
					request.Binding,
					[]*crypto.SigningKey{issuer.SigningKey},
				); err != nil {
					verified = false
				} else {
					verified = true
					verifiedIssuer = &issuer
					verifiedCohort = int32(issuer.IssuerCohort)
					break
				}
			}
		}

		if !verified {
			logger.Error().
				Err(fmt.Errorf("request %s: could not verify that the token redemption is valid",
					tokenRedeemRequestSet.Request_id)).
				Msg("signed token redeem handler")
			redeemedTokenResults = append(redeemedTokenResults, avroSchema.RedeemResult{
				Issuer_name:     "",
				Issuer_cohort:   0,
				Status:          redeemUnverified,
				Associated_data: request.Associated_data,
			})
			continue
		} else {
			logger.Trace().Msgf("request %s: validated", tokenRedeemRequestSet.Request_id)
		}
		if err := server.RedeemToken(verifiedIssuer, &tokenPreimage, request.Binding); err != nil {
			logger.Error().Err(fmt.Errorf("request %s: token redemption failed: %w",
				tokenRedeemRequestSet.Request_id, err)).
				Msg("signed token redeem handler")
			if strings.Contains(err.Error(), "Duplicate") {
				logger.Error().Err(fmt.Errorf("request %s: duplicate redemption: %w",
					tokenRedeemRequestSet.Request_id, err)).
					Msg("signed token redeem handler")
				redeemedTokenResults = append(redeemedTokenResults, avroSchema.RedeemResult{
					Issuer_name:     "",
					Issuer_cohort:   0,
					Status:          redeemDuplicateRedemption,
					Associated_data: request.Associated_data,
				})
			}
			logger.Error().Err(fmt.Errorf("request %s: could not mark token redemption",
				tokenRedeemRequestSet.Request_id)).
				Msg("signed token redeem handler")
			redeemedTokenResults = append(redeemedTokenResults, avroSchema.RedeemResult{
				Issuer_name:     "",
				Issuer_cohort:   0,
				Status:          redeemError,
				Associated_data: request.Associated_data,
			})
			continue
		}
		logger.Trace().Msgf("request %s: redeemed", tokenRedeemRequestSet.Request_id)
		issuerName := verifiedIssuer.IssuerType
		redeemedTokenResults = append(redeemedTokenResults, avroSchema.RedeemResult{
			Issuer_name:     issuerName,
			Issuer_cohort:   verifiedCohort,
			Status:          redeemOk,
			Associated_data: request.Associated_data,
		})
	}
	resultSet := avroSchema.RedeemResultSet{
		Request_id: tokenRedeemRequestSet.Request_id,
		Data:       redeemedTokenResults,
	}
	var resultSetBuffer bytes.Buffer
	err = resultSet.Serialize(&resultSetBuffer)
	if err != nil {
<<<<<<< HEAD
		return fmt.Errorf("Request %s: Failed to serialize ResultSet: %e", tokenRedeemRequestSet.Request_id, err)
=======
		return fmt.Errorf("request %s: failed to serialize result set: %w",
			tokenRedeemRequestSet.Request_id, err)
>>>>>>> d3d0ec03
	}

	err = Emit(producer, resultSetBuffer.Bytes(), logger)
	if err != nil {
<<<<<<< HEAD
		return fmt.Errorf("Request %s: Failed to emit results to topic %s: %e", tokenRedeemRequestSet.Request_id, producer.Topic, err)
=======
		return fmt.Errorf("request %s: failed to emit results to topic %s: %w",
			tokenRedeemRequestSet.Request_id, producer.Topic, err)
>>>>>>> d3d0ec03
	}
	return nil
}<|MERGE_RESOLUTION|>--- conflicted
+++ resolved
@@ -11,16 +11,11 @@
 	"github.com/brave-intl/challenge-bypass-server/btd"
 	cbpServer "github.com/brave-intl/challenge-bypass-server/server"
 	"github.com/rs/zerolog"
-	"github.com/segmentio/kafka-go"
+	kafka "github.com/segmentio/kafka-go"
 )
 
-<<<<<<< HEAD
 // SignedTokenRedeemHandler emits payment tokens that correspond to the signed confirmation
 // tokens provided.
-=======
-// SignedTokenRedeemHandler BlindedTokenRedeemHandler emits payment tokens that correspond
-// to the signed confirmation tokens provided.
->>>>>>> d3d0ec03
 func SignedTokenRedeemHandler(
 	data []byte,
 	producer *kafka.Writer,
@@ -35,13 +30,6 @@
 	)
 	tokenRedeemRequestSet, err := avroSchema.DeserializeRedeemRequestSet(bytes.NewReader(data))
 	if err != nil {
-<<<<<<< HEAD
-		return fmt.Errorf("Request %s: Failed Avro deserialization: %e", tokenRedeemRequestSet.Request_id, err)
-	}
-	defer func() {
-		if recover() != nil {
-			err = fmt.Errorf("Request %s: Redeem attempt panicked", tokenRedeemRequestSet.Request_id)
-=======
 		return fmt.Errorf("request %s: failed avro deserialization: %w", tokenRedeemRequestSet.Request_id, err)
 	}
 	defer func() {
@@ -49,26 +37,17 @@
 			logger.Error().
 				Err(fmt.Errorf("request %s: redeem attempt panicked", tokenRedeemRequestSet.Request_id)).
 				Msg("signed token redeem handler")
->>>>>>> d3d0ec03
 		}
 	}()
 	var redeemedTokenResults []avroSchema.RedeemResult
 	if len(tokenRedeemRequestSet.Data) > 1 {
 		// NOTE: When we start supporting multiple requests we will need to review
 		// errors and return values as well.
-<<<<<<< HEAD
-		return fmt.Errorf("Request %s: Data array unexpectedly contained more than a single message. This array is intended to make future extension easier, but no more than a single value is currently expected", tokenRedeemRequestSet.Request_id)
-	}
-	issuers, err := server.FetchAllIssuers()
-	if err != nil {
-		return fmt.Errorf("Request %s: Failed to fetch all issuers", tokenRedeemRequestSet.Request_id)
-=======
 		return fmt.Errorf("request %s: data array unexpectedly contained more than a single message. this array is intended to make future extension easier, but no more than a single value is currently expected", tokenRedeemRequestSet.Request_id)
 	}
 	issuers, err := server.FetchAllIssuers()
 	if err != nil {
 		return fmt.Errorf("request %s: failed to fetch all issuers: %w", tokenRedeemRequestSet.Request_id, err)
->>>>>>> d3d0ec03
 	}
 	for _, request := range tokenRedeemRequestSet.Data {
 		var (
@@ -105,22 +84,14 @@
 		tokenPreimage := crypto.TokenPreimage{}
 		err = tokenPreimage.UnmarshalText([]byte(request.Token_preimage))
 		if err != nil {
-<<<<<<< HEAD
-			return fmt.Errorf("Request %s: Could not unmarshal text into preimage: %e", tokenRedeemRequestSet.Request_id, err)
-=======
 			return fmt.Errorf("request %s: could not unmarshal text into preimage: %w",
 				tokenRedeemRequestSet.Request_id, err)
->>>>>>> d3d0ec03
 		}
 		verificationSignature := crypto.VerificationSignature{}
 		err = verificationSignature.UnmarshalText([]byte(request.Signature))
 		if err != nil {
-<<<<<<< HEAD
-			return fmt.Errorf("Request %s: Could not unmarshal text into verification signature: %e", tokenRedeemRequestSet.Request_id, err)
-=======
 			return fmt.Errorf("request %s: could not unmarshal text into verification signature: %w",
 				tokenRedeemRequestSet.Request_id, err)
->>>>>>> d3d0ec03
 		}
 		for _, issuer := range *issuers {
 			if !issuer.ExpiresAt.IsZero() && issuer.ExpiresAt.Before(time.Now()) {
@@ -130,12 +101,8 @@
 			issuerPublicKey := issuer.SigningKey.PublicKey()
 			marshaledPublicKey, err := issuerPublicKey.MarshalText()
 			if err != nil {
-<<<<<<< HEAD
-				return fmt.Errorf("Request %s: Could not unmarshal issuer public key into text: %e", tokenRedeemRequestSet.Request_id, err)
-=======
 				return fmt.Errorf("request %s: could not unmarshal issuer public key into text: %w",
 					tokenRedeemRequestSet.Request_id, err)
->>>>>>> d3d0ec03
 			}
 
 			logger.Trace().
@@ -216,22 +183,14 @@
 	var resultSetBuffer bytes.Buffer
 	err = resultSet.Serialize(&resultSetBuffer)
 	if err != nil {
-<<<<<<< HEAD
-		return fmt.Errorf("Request %s: Failed to serialize ResultSet: %e", tokenRedeemRequestSet.Request_id, err)
-=======
 		return fmt.Errorf("request %s: failed to serialize result set: %w",
 			tokenRedeemRequestSet.Request_id, err)
->>>>>>> d3d0ec03
 	}
 
 	err = Emit(producer, resultSetBuffer.Bytes(), logger)
 	if err != nil {
-<<<<<<< HEAD
-		return fmt.Errorf("Request %s: Failed to emit results to topic %s: %e", tokenRedeemRequestSet.Request_id, producer.Topic, err)
-=======
 		return fmt.Errorf("request %s: failed to emit results to topic %s: %w",
 			tokenRedeemRequestSet.Request_id, producer.Topic, err)
->>>>>>> d3d0ec03
 	}
 	return nil
 }
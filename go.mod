--- conflicted
+++ resolved
@@ -1,12 +1,6 @@
 module github.com/brave-intl/challenge-bypass-server
 
-<<<<<<< HEAD
-go 1.22
-
-toolchain go1.24.2
-=======
 go 1.24
->>>>>>> 2ca6e7e3
 
 require (
 	github.com/actgardner/gogen-avro/v10 v10.2.1
